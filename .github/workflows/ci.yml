name: CI checks

on:
  merge_group:
  pull_request:
  push:
    branches:
      - main

jobs:
  test:
    name: Test on ${{ matrix.os }} with ${{ matrix.feature_set }} features
    runs-on: ${{ matrix.os }}
    strategy:
      matrix:
<<<<<<< HEAD
        os: [ubuntu-latest]
=======
        feature_set: [basic, all]
        os: [ubuntu-latest, windows-latest, macOS-latest]
        include:
          - feature_set: basic
            features: batch,dev-graph,gadget-traces
          - feature_set: all
            features: batch,dev-graph,gadget-traces,multicore,test-dev-graph,thread-safe-region,sanity-checks,circuit-params
>>>>>>> 7a216561

    steps:
      - uses: actions/checkout@v3
      - uses: actions-rs/toolchain@v1
        with:
          override: false
      - name: Run tests
        uses: actions-rs/cargo@v1
        with:
          command: test
          args: --verbose --release --workspace --no-default-features --features "${{ matrix.features }}"

  build:
    name: Build target ${{ matrix.target }}
    runs-on: ubuntu-latest
    strategy:
      matrix:
        target:
          - wasm32-unknown-unknown
          - wasm32-wasi

    steps:
      - uses: actions/checkout@v3
      - uses: actions-rs/toolchain@v1
        with:
          override: false
      - name: Add target
        run: rustup target add ${{ matrix.target }}
      - name: cargo build
        uses: actions-rs/cargo@v1
        with:
          command: build
          args: --no-default-features --features batch,dev-graph,gadget-traces --target ${{ matrix.target }}

  bitrot:
    name: Bitrot check
    runs-on: ubuntu-latest

    steps:
      - uses: actions/checkout@v3
      - uses: actions-rs/toolchain@v1
        with:
          override: false
      # Build benchmarks to prevent bitrot
      - name: Build benchmarks
        uses: actions-rs/cargo@v1
        with:
          command: build
          args: --benches --examples --all-features

  doc-links:
    name: Intra-doc links
    runs-on: ubuntu-latest

    steps:
      - uses: actions/checkout@v3
      - uses: actions-rs/toolchain@v1
        with:
          override: false
      - name: cargo fetch
        uses: actions-rs/cargo@v1
        with:
          command: fetch

      # Ensure intra-documentation links all resolve correctly
      # Requires #![deny(intra_doc_link_resolution_failure)] in crates.
      - name: Check intra-doc links
        uses: actions-rs/cargo@v1
        with:
          command: doc
          args: --all --document-private-items

  example:
    name: Examples on ubuntu
    runs-on: ubuntu-latest

    steps:
      - uses: actions/checkout@v3
      - uses: actions-rs/toolchain@v1
        with:
          override: false
      - name: Run examples
        run: cargo run --example serialization
          cargo run --example shuffle
          cargo run --example shuffle_api

  fmt:
    name: Rustfmt
    timeout-minutes: 30
    runs-on: ubuntu-latest
    steps:
      - uses: actions/checkout@v3
      - uses: actions-rs/toolchain@v1
        with:
          override: false
      - run: rustup component add rustfmt
      - uses: actions-rs/cargo@v1
        with:
          command: fmt
          args: --all -- --check
<|MERGE_RESOLUTION|>--- conflicted
+++ resolved
@@ -13,17 +13,13 @@
     runs-on: ${{ matrix.os }}
     strategy:
       matrix:
-<<<<<<< HEAD
+        feature_set: [basic, all]
         os: [ubuntu-latest]
-=======
-        feature_set: [basic, all]
-        os: [ubuntu-latest, windows-latest, macOS-latest]
         include:
           - feature_set: basic
             features: batch,dev-graph,gadget-traces
           - feature_set: all
             features: batch,dev-graph,gadget-traces,multicore,test-dev-graph,thread-safe-region,sanity-checks,circuit-params
->>>>>>> 7a216561
 
     steps:
       - uses: actions/checkout@v3
@@ -123,4 +119,4 @@
       - uses: actions-rs/cargo@v1
         with:
           command: fmt
-          args: --all -- --check
+          args: --all -- --check