[package]
name = "halo2_proofs"
version = "0.2.0"
authors = [
    "Sean Bowe <sean@electriccoin.co>",
    "Ying Tong Lai <yingtong@electriccoin.co>",
    "Daira Hopwood <daira@electriccoin.co>",
    "Jack Grigg <jack@electriccoin.co>",
]
edition = "2021"
rust-version = "1.56.1"
description = """
Fast PLONK-based zero-knowledge proving system with no trusted setup
"""
license = "MIT OR Apache-2.0"
repository = "https://github.com/zcash/halo2"
documentation = "https://docs.rs/halo2_proofs"
readme = "README.md"
categories = ["cryptography"]
keywords = ["halo", "proofs", "zkp", "zkSNARKs"]
autoexamples = false

[package.metadata.docs.rs]
all-features = true
rustdoc-args = ["--cfg", "docsrs", "--html-in-header", "katex-header.html"]

[[bench]]
name = "arithmetic"
harness = false

[[bench]]
name = "commit_zk"
harness = false

[[bench]]
name = "hashtocurve"
harness = false

[[bench]]
name = "plonk"
harness = false

[[bench]]
name = "dev_lookup"
harness = false

[[bench]]
name = "fft"
harness = false

[dependencies]
backtrace = { version = "0.3", optional = true }
<<<<<<< HEAD
rayon = "1.7"
crossbeam = "0.8"
=======
>>>>>>> 7a216561
ff = "0.13"
group = "0.13"
pairing = "0.23"
halo2curves = { git = "https://github.com/axiom-crypto/halo2curves.git", branch = "main", default-features = false, features = ["reexport", "bits", "bn256-table", "derive_serde"] }
rand = "0.8"
rand_core = { version = "0.6", default-features = false}
tracing = "0.1"
blake2b_simd = "1"
<<<<<<< HEAD
rustc-hash = "1.1"
sha3 = "0.10"
ark-std = { version = "0.3.0", features = ["print-trace"], optional = true }
=======
sha3 = "0.9.1"
rand_chacha = "0.3"
maybe-rayon = { version = "0.1.0", default-features = false }
>>>>>>> 7a216561

# Developer tooling dependencies
plotters = { version = "0.3.0", default-features = false, optional = true }
tabbycat = { version = "0.1", features = ["attributes"], optional = true }

# Legacy circuit compatibility
halo2_legacy_pdqsort = { version = "0.1.0", optional = true }

[dev-dependencies]
assert_matches = "1.5"
criterion = "0.3"
gumdrop = "0.8"
proptest = "1"
rand_core = { version = "0.6", features = ["getrandom"] }
rand_chacha = "0.3.1"

[target.'cfg(all(target_arch = "wasm32", target_os = "unknown"))'.dev-dependencies]
getrandom = { version = "0.2", features = ["js"] }

[features]
<<<<<<< HEAD
default = ["batch", "circuit-params"]
=======
default = ["batch", "multicore"]
multicore = ["maybe-rayon/threads"]
>>>>>>> 7a216561
dev-graph = ["plotters", "tabbycat"]
test-dev-graph = [
    "dev-graph",
    "plotters/bitmap_backend",
    "plotters/bitmap_encoder",
    "plotters/ttf",
]
gadget-traces = ["backtrace"]
# thread-safe-region = []
sanity-checks = []
batch = ["rand/getrandom"]
profile = ["dep:ark-std"]
asm = ["halo2curves/asm"]
circuit-params = []

[lib]
bench = false

[[example]]
<<<<<<< HEAD
name = "serialization"

[[example]]
name = "shuffle"

[[example]]
name = "shuffle_api"
=======
name = "circuit-layout"
required-features = ["test-dev-graph"]
>>>>>>> 7a216561
<|MERGE_RESOLUTION|>--- conflicted
+++ resolved
@@ -50,11 +50,7 @@
 
 [dependencies]
 backtrace = { version = "0.3", optional = true }
-<<<<<<< HEAD
-rayon = "1.7"
 crossbeam = "0.8"
-=======
->>>>>>> 7a216561
 ff = "0.13"
 group = "0.13"
 pairing = "0.23"
@@ -63,15 +59,10 @@
 rand_core = { version = "0.6", default-features = false}
 tracing = "0.1"
 blake2b_simd = "1"
-<<<<<<< HEAD
 rustc-hash = "1.1"
 sha3 = "0.10"
 ark-std = { version = "0.3.0", features = ["print-trace"], optional = true }
-=======
-sha3 = "0.9.1"
-rand_chacha = "0.3"
 maybe-rayon = { version = "0.1.0", default-features = false }
->>>>>>> 7a216561
 
 # Developer tooling dependencies
 plotters = { version = "0.3.0", default-features = false, optional = true }
@@ -92,12 +83,8 @@
 getrandom = { version = "0.2", features = ["js"] }
 
 [features]
-<<<<<<< HEAD
-default = ["batch", "circuit-params"]
-=======
-default = ["batch", "multicore"]
+default = ["batch", "multicore", "circuit-params"]
 multicore = ["maybe-rayon/threads"]
->>>>>>> 7a216561
 dev-graph = ["plotters", "tabbycat"]
 test-dev-graph = [
     "dev-graph",
@@ -117,15 +104,10 @@
 bench = false
 
 [[example]]
-<<<<<<< HEAD
 name = "serialization"
 
 [[example]]
 name = "shuffle"
 
 [[example]]
-name = "shuffle_api"
-=======
-name = "circuit-layout"
-required-features = ["test-dev-graph"]
->>>>>>> 7a216561
+name = "shuffle_api"