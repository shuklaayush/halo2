--- conflicted
+++ resolved
@@ -1,31 +1,13 @@
 mod prover;
 mod verifier;
 
-<<<<<<< HEAD
-use std::{
-    collections::{btree_map::Entry, BTreeMap, BTreeSet, HashMap, HashSet},
-    hash::Hash,
-    marker::PhantomData,
-    sync::Arc,
-};
-
-use crate::{
-    arithmetic::{eval_polynomial, lagrange_interpolate, CurveAffine},
-    poly::{query::Query, Coeff, Polynomial},
-    transcript::ChallengeScalar,
-};
-
-use ff::Field;
-pub use prover::ProverSHPLONK;
-use rayon::prelude::*;
-use rustc_hash::FxHashSet;
-=======
+use std::hash::Hash;
+
 use crate::multicore::IntoParallelIterator;
 use crate::{poly::query::Query, transcript::ChallengeScalar};
 use ff::Field;
 pub use prover::ProverSHPLONK;
-use std::collections::BTreeSet;
->>>>>>> 7a216561
+use rustc_hash::FxHashSet;
 pub use verifier::VerifierSHPLONK;
 
 #[cfg(feature = "multicore")]
@@ -164,16 +146,9 @@
 #[cfg(test)]
 mod proptests {
     use super::{construct_intermediate_sets, Commitment, IntermediateSets};
-<<<<<<< HEAD
-    use crate::poly::Rotation;
-    use ff::{Field, FromUniformBytes};
+    use ff::FromUniformBytes;
     use halo2curves::bn256::Fr;
-    use std::collections::BTreeMap;
-=======
-    use ff::FromUniformBytes;
-    use halo2curves::pasta::Fp;
     use proptest::{collection::vec, prelude::*, sample::select};
->>>>>>> 7a216561
     use std::convert::TryFrom;
 
     #[derive(Debug, Clone)]
