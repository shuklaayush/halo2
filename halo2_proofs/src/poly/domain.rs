//! Contains utilities for performing polynomial arithmetic over an evaluation
//! domain that is of a suitable size for the application.

use crate::{
    arithmetic::{best_fft, parallelize, parallelize_count},
    multicore,
    plonk::Assigned,
};

use super::{Coeff, ExtendedLagrangeCoeff, LagrangeCoeff, Polynomial, Rotation};
<<<<<<< HEAD

use group::{
    ff::{BatchInvert, Field, PrimeField, WithSmallOrderMulGroup},
    Group,
};
=======
use ff::WithSmallOrderMulGroup;
use group::ff::{BatchInvert, Field};
>>>>>>> 7a216561

use std::{env::var, marker::PhantomData};

fn get_fft_mode() -> usize {
    var("FFT_MODE")
        .unwrap_or_else(|_| "1".to_string())
        .parse()
        .expect("Cannot parse FFT_MODE env var as usize")
}

/// FFTStage
#[derive(Clone, Debug)]
pub struct FFTStage {
    radix: usize,
    length: usize,
}

/// FFT stages
pub fn get_stages(size: usize, radixes: Vec<usize>) -> Vec<FFTStage> {
    let mut stages: Vec<FFTStage> = vec![];

    let mut n = size;

    // Use the specified radices
    for &radix in &radixes {
        n /= radix;
        stages.push(FFTStage { radix, length: n });
    }

    // Fill in the rest of the tree if needed
    let mut p = 2;
    while n > 1 {
        while n % p != 0 {
            if p == 4 {
                p = 2;
            }
        }
        n /= p;
        stages.push(FFTStage {
            radix: p,
            length: n,
        });
    }

    /*for i in 0..stages.len() {
        println!("Stage {}: {}, {}", i, stages[i].radix, stages[i].length);
    }*/

    stages
}

/// FFTData
#[derive(Clone, Debug)]
struct FFTData<F: Field> {
    n: usize,

    stages: Vec<FFTStage>,

    f_twiddles: Vec<Vec<F>>,
    inv_twiddles: Vec<Vec<F>>,
    //scratch: Vec<F>,
}

impl<F: Field> FFTData<F> {
    /// Create FFT data
    pub fn new(n: usize, omega: F, omega_inv: F) -> Self {
        let stages = get_stages(n, vec![]);
        let mut f_twiddles = vec![];
        let mut inv_twiddles = vec![];
        let mut scratch = vec![F::ONE; n];

        // Generate stage twiddles
        for inv in 0..2 {
            let inverse = inv == 0;
            let o = if inverse { omega_inv } else { omega };
            let stage_twiddles = if inverse {
                &mut inv_twiddles
            } else {
                &mut f_twiddles
            };

            let twiddles = &mut scratch;

            // Twiddles
            parallelize(twiddles, |twiddles, start| {
                let w_m = o;
                let mut w = o.pow_vartime([start as u64]);
                for value in twiddles.iter_mut() {
                    *value = w;
                    w *= w_m;
                }
            });

            // Re-order twiddles for cache friendliness
            let num_stages = stages.len();
            stage_twiddles.resize(num_stages, vec![]);
            for l in 0..num_stages {
                let radix = stages[l].radix;
                let stage_length = stages[l].length;

                let num_twiddles = stage_length * (radix - 1);
                stage_twiddles[l].resize(num_twiddles + 1, F::ZERO);

                // Set j
                stage_twiddles[l][num_twiddles] = twiddles[(twiddles.len() * 3) / 4];

                let stride = n / (stage_length * radix);
                let mut tws = vec![0usize; radix - 1];
                for i in 0..stage_length {
                    for j in 0..radix - 1 {
                        stage_twiddles[l][i * (radix - 1) + j] = twiddles[tws[j]];
                        tws[j] += (j + 1) * stride;
                    }
                }
            }
        }

        Self {
            n,
            stages,
            f_twiddles,
            inv_twiddles,
            //scratch,
        }
    }
}

/// Radix 2 butterfly
pub fn butterfly_2<F: Field>(out: &mut [F], twiddles: &[F], stage_length: usize) {
    let mut out_offset = 0;
    let mut out_offset2 = stage_length;

    let t = out[out_offset2];
    out[out_offset2] = out[out_offset] - t;
    out[out_offset] += t;
    out_offset2 += 1;
    out_offset += 1;

    for twiddle in twiddles[1..stage_length].iter() {
        let t = *twiddle * out[out_offset2];
        out[out_offset2] = out[out_offset] - t;
        out[out_offset] += t;
        out_offset2 += 1;
        out_offset += 1;
    }
}

/// Radix 2 butterfly
fn butterfly_2_parallel<F: Field>(
    out: &mut [F],
    twiddles: &[F],
    _stage_length: usize,
    num_threads: usize,
) {
    let n = out.len();
    let mut chunk = n / num_threads;
    if chunk < num_threads {
        chunk = n;
    }

    multicore::scope(|scope| {
        let (part_a, part_b) = out.split_at_mut(n / 2);
        for (i, (part0, part1)) in part_a
            .chunks_mut(chunk)
            .zip(part_b.chunks_mut(chunk))
            .enumerate()
        {
            scope.spawn(move |_| {
                let offset = i * chunk;
                for k in 0..part0.len() {
                    let t = twiddles[offset + k] * part1[k];
                    part1[k] = part0[k] - t;
                    part0[k] += t;
                }
            });
        }
    });
}

/// Radix 4 butterfly
pub fn butterfly_4<F: Field>(out: &mut [F], twiddles: &[F], stage_length: usize) {
    let j = twiddles[twiddles.len() - 1];
    let mut tw = 0;

    /* Case twiddle == one */
    {
        let i0 = 0;
        let i1 = stage_length;
        let i2 = stage_length * 2;
        let i3 = stage_length * 3;

        let z0 = out[i0];
        let z1 = out[i1];
        let z2 = out[i2];
        let z3 = out[i3];

        let t1 = z0 + z2;
        let t2 = z1 + z3;
        let t3 = z0 - z2;
        let t4j = j * (z1 - z3);

        out[i0] = t1 + t2;
        out[i1] = t3 - t4j;
        out[i2] = t1 - t2;
        out[i3] = t3 + t4j;

        tw += 3;
    }

    for k in 1..stage_length {
        let i0 = k;
        let i1 = k + stage_length;
        let i2 = k + stage_length * 2;
        let i3 = k + stage_length * 3;

        let z0 = out[i0];
        let z1 = out[i1] * twiddles[tw];
        let z2 = out[i2] * twiddles[tw + 1];
        let z3 = out[i3] * twiddles[tw + 2];

        let t1 = z0 + z2;
        let t2 = z1 + z3;
        let t3 = z0 - z2;
        let t4j = j * (z1 - z3);

        out[i0] = t1 + t2;
        out[i1] = t3 - t4j;
        out[i2] = t1 - t2;
        out[i3] = t3 + t4j;

        tw += 3;
    }
}

/// Radix 4 butterfly
pub fn butterfly_4_parallel<F: Field>(
    out: &mut [F],
    twiddles: &[F],
    _stage_length: usize,
    num_threads: usize,
) {
    let j = twiddles[twiddles.len() - 1];

    let n = out.len();
    let mut chunk = n / num_threads;
    if chunk < num_threads {
        chunk = n;
    }
    multicore::scope(|scope| {
        //let mut parts: Vec<&mut [F]> = out.chunks_mut(4).collect();
        //out.chunks_mut(4).map(|c| c.chunks_mut(chunk)).fold(predicate)
        let (part_a, part_b) = out.split_at_mut(n / 2);
        let (part_aa, part_ab) = part_a.split_at_mut(n / 4);
        let (part_ba, part_bb) = part_b.split_at_mut(n / 4);
        for (i, (((part0, part1), part2), part3)) in part_aa
            .chunks_mut(chunk)
            .zip(part_ab.chunks_mut(chunk))
            .zip(part_ba.chunks_mut(chunk))
            .zip(part_bb.chunks_mut(chunk))
            .enumerate()
        {
            scope.spawn(move |_| {
                let offset = i * chunk;
                let mut tw = offset * 3;
                for k in 0..part1.len() {
                    let z0 = part0[k];
                    let z1 = part1[k] * twiddles[tw];
                    let z2 = part2[k] * twiddles[tw + 1];
                    let z3 = part3[k] * twiddles[tw + 2];

                    let t1 = z0 + z2;
                    let t2 = z1 + z3;
                    let t3 = z0 - z2;
                    let t4j = j * (z1 - z3);

                    part0[k] = t1 + t2;
                    part1[k] = t3 - t4j;
                    part2[k] = t1 - t2;
                    part3[k] = t3 + t4j;

                    tw += 3;
                }
            });
        }
    });
}

/// Inner recursion
fn recursive_fft_inner<F: Field>(
    data_in: &[F],
    data_out: &mut [F],
    twiddles: &Vec<Vec<F>>,
    stages: &Vec<FFTStage>,
    in_offset: usize,
    stride: usize,
    level: usize,
    num_threads: usize,
) {
    let radix = stages[level].radix;
    let stage_length = stages[level].length;

    if num_threads > 1 {
        if stage_length == 1 {
            for i in 0..radix {
                data_out[i] = data_in[in_offset + i * stride];
            }
        } else {
            let num_threads_recursive = if num_threads >= radix {
                radix
            } else {
                num_threads
            };
            parallelize_count(data_out, num_threads_recursive, |data_out, i| {
                let num_threads_in_recursion = if num_threads < radix {
                    1
                } else {
                    (num_threads + i) / radix
                };
                recursive_fft_inner(
                    data_in,
                    data_out,
                    twiddles,
                    stages,
                    in_offset + i * stride,
                    stride * radix,
                    level + 1,
                    num_threads_in_recursion,
                )
            });
        }
        match radix {
            2 => butterfly_2_parallel(data_out, &twiddles[level], stage_length, num_threads),
            4 => butterfly_4_parallel(data_out, &twiddles[level], stage_length, num_threads),
            _ => unimplemented!("radix unsupported"),
        }
    } else {
        if stage_length == 1 {
            for i in 0..radix {
                data_out[i] = data_in[in_offset + i * stride];
            }
        } else {
            for i in 0..radix {
                recursive_fft_inner(
                    data_in,
                    &mut data_out[i * stage_length..(i + 1) * stage_length],
                    twiddles,
                    stages,
                    in_offset + i * stride,
                    stride * radix,
                    level + 1,
                    num_threads,
                );
            }
        }
        match radix {
            2 => butterfly_2(data_out, &twiddles[level], stage_length),
            4 => butterfly_4(data_out, &twiddles[level], stage_length),
            _ => unimplemented!("radix unsupported"),
        }
    }
}

fn recursive_fft<F: Field>(data: &FFTData<F>, data_in: &mut Vec<F>, inverse: bool) {
    let num_threads = multicore::current_num_threads();
    //let start = start_measure(format!("recursive fft {} ({})", data_in.len(), num_threads), false);

    // TODO: reuse scratch buffer between FFTs
    //let start_mem = start_measure(format!("alloc"), false);
    let mut scratch = vec![F::ZERO; data_in.len()];
    //stop_measure(start_mem);

    recursive_fft_inner(
        data_in,
        &mut /*data.*/scratch,
        if inverse {
            &data.inv_twiddles
        } else {
            &data.f_twiddles
        },
        &data.stages,
        0,
        1,
        0,
        num_threads,
    );

    // Will simply swap the vector's buffer, no data is actually copied
    std::mem::swap(data_in, &mut /*data.*/scratch);
}

/// This structure contains precomputed constants and other details needed for
/// performing operations on an evaluation domain of size $2^k$ and an extended
/// domain of size $2^{k} * j$ with $j \neq 0$.
#[derive(Clone, Debug)]
pub struct EvaluationDomain<F: Field> {
    n: u64,
    k: u32,
    extended_k: u32,
    omega: F,
    omega_inv: F,
    extended_omega: F,
    extended_omega_inv: F,
    g_coset: F,
    g_coset_inv: F,
    quotient_poly_degree: u64,
    ifft_divisor: F,
    extended_ifft_divisor: F,
    t_evaluations: Vec<F>,
    barycentric_weight: F,

    // Recursive stuff
    fft_data: FFTData<F>,
    extended_fft_data: FFTData<F>,
}

impl<F: WithSmallOrderMulGroup<3>> EvaluationDomain<F> {
    /// This constructs a new evaluation domain object based on the provided
    /// values $j, k$.
    pub fn new(j: u32, k: u32) -> Self {
        // quotient_poly_degree * params.n - 1 is the degree of the quotient polynomial
        let quotient_poly_degree = (j - 1) as u64;

        // n = 2^k
        let n = 1u64 << k;

        // We need to work within an extended domain, not params.k but params.k + i
        // for some integer i such that 2^(params.k + i) is sufficiently large to
        // describe the quotient polynomial.
        let mut extended_k = k;
        while (1 << extended_k) < (n * quotient_poly_degree) {
            extended_k += 1;
        }
        #[cfg(feature = "profile")]
        println!("k: {}, extended_k: {}", k, extended_k);

        // ensure extended_k <= S
        assert!(extended_k <= F::S);

        let mut extended_omega = F::ROOT_OF_UNITY;

        // Get extended_omega, the 2^{extended_k}'th root of unity
        // The loop computes extended_omega = omega^{2 ^ (S - extended_k)}
        // Notice that extended_omega ^ {2 ^ extended_k} = omega ^ {2^S} = 1.
        for _ in extended_k..F::S {
            extended_omega = extended_omega.square();
        }
        let extended_omega = extended_omega;
        let mut extended_omega_inv = extended_omega; // Inversion computed later

        // Get omega, the 2^{k}'th root of unity (i.e. n'th root of unity)
        // The loop computes omega = extended_omega ^ {2 ^ (extended_k - k)}
        //           = (omega^{2 ^ (S - extended_k)})  ^ {2 ^ (extended_k - k)}
        //           = omega ^ {2 ^ (S - k)}.
        // Notice that omega ^ {2^k} = omega ^ {2^S} = 1.
        let mut omega = extended_omega;
        for _ in k..extended_k {
            omega = omega.square();
        }
        let omega = omega;
        let mut omega_inv = omega; // Inversion computed later

        // We use zeta here because we know it generates a coset, and it's available
        // already.
        // The coset evaluation domain is:
        // zeta {1, extended_omega, extended_omega^2, ..., extended_omega^{(2^extended_k) - 1}}
        let g_coset = F::ZETA;
        let g_coset_inv = g_coset.square();

        let mut t_evaluations = Vec::with_capacity(1 << (extended_k - k));
        {
            // Compute the evaluations of t(X) = X^n - 1 in the coset evaluation domain.
            // We don't have to compute all of them, because it will repeat.
            let orig = F::ZETA.pow_vartime([n]);
            let step = extended_omega.pow_vartime([n]);
            let mut cur = orig;
            loop {
                t_evaluations.push(cur);
                cur *= &step;
                if cur == orig {
                    break;
                }
            }
            assert_eq!(t_evaluations.len(), 1 << (extended_k - k));

            // Subtract 1 from each to give us t_evaluations[i] = t(zeta * extended_omega^i)
            for coeff in &mut t_evaluations {
                *coeff -= &F::ONE;
            }

            // Invert, because we're dividing by this polynomial.
            // We invert in a batch, below.
        }

        let mut ifft_divisor = F::from(1 << k); // Inversion computed later
        let mut extended_ifft_divisor = F::from(1 << extended_k); // Inversion computed later

        // The barycentric weight of 1 over the evaluation domain
        // 1 / \prod_{i != 0} (1 - omega^i)
        let mut barycentric_weight = F::from(n); // Inversion computed later

        // Compute batch inversion
        t_evaluations
            .iter_mut()
            .chain(Some(&mut ifft_divisor))
            .chain(Some(&mut extended_ifft_divisor))
            .chain(Some(&mut barycentric_weight))
            .chain(Some(&mut extended_omega_inv))
            .chain(Some(&mut omega_inv))
            .batch_invert();

        EvaluationDomain {
            n,
            k,
            extended_k,
            omega,
            omega_inv,
            extended_omega,
            extended_omega_inv,
            g_coset,
            g_coset_inv,
            quotient_poly_degree,
            ifft_divisor,
            extended_ifft_divisor,
            t_evaluations,
            barycentric_weight,
            fft_data: FFTData::<F>::new(n as usize, omega, omega_inv),
            extended_fft_data: FFTData::<F>::new(
                (1 << extended_k) as usize,
                extended_omega,
                extended_omega_inv,
            ),
        }
    }

    /// Obtains a polynomial in Lagrange form when given a vector of Lagrange
    /// coefficients of size `n`; panics if the provided vector is the wrong
    /// length.
    pub fn lagrange_from_vec(&self, values: Vec<F>) -> Polynomial<F, LagrangeCoeff> {
        assert_eq!(values.len(), self.n as usize);

        Polynomial {
            values,
            _marker: PhantomData,
        }
    }

    pub fn lagrange_assigned_from_vec(
        &self,
        values: Vec<Assigned<F>>,
    ) -> Polynomial<Assigned<F>, LagrangeCoeff> {
        assert_eq!(values.len(), self.n as usize);

        Polynomial {
            values,
            _marker: PhantomData,
        }
    }

    /// Obtains a polynomial in coefficient form when given a vector of
    /// coefficients of size `n`; panics if the provided vector is the wrong
    /// length.
    pub fn coeff_from_vec(&self, values: Vec<F>) -> Polynomial<F, Coeff> {
        assert_eq!(values.len(), self.n as usize);

        Polynomial {
            values,
            _marker: PhantomData,
        }
    }

    /// Returns an empty (zero) polynomial in the coefficient basis
    pub fn empty_coeff(&self) -> Polynomial<F, Coeff> {
        Polynomial {
            values: vec![F::ZERO; self.n as usize],
            _marker: PhantomData,
        }
    }

    /// Returns an empty (zero) polynomial in the Lagrange coefficient basis
    pub fn empty_lagrange(&self) -> Polynomial<F, LagrangeCoeff> {
        Polynomial {
            values: vec![F::ZERO; self.n as usize],
            _marker: PhantomData,
        }
    }

    /// Returns an empty (zero) polynomial in the Lagrange coefficient basis, with
    /// deferred inversions.
    pub(crate) fn empty_lagrange_assigned(&self) -> Polynomial<Assigned<F>, LagrangeCoeff> {
        Polynomial {
            values: vec![F::ZERO.into(); self.n as usize],
            _marker: PhantomData,
        }
    }

    /// Returns a constant polynomial in the Lagrange coefficient basis
    pub fn constant_lagrange(&self, scalar: F) -> Polynomial<F, LagrangeCoeff> {
        Polynomial {
            values: vec![scalar; self.n as usize],
            _marker: PhantomData,
        }
    }

    /// Returns an empty (zero) polynomial in the extended Lagrange coefficient
    /// basis
    pub fn empty_extended(&self) -> Polynomial<F, ExtendedLagrangeCoeff> {
        Polynomial {
            values: vec![F::ZERO; self.extended_len()],
            _marker: PhantomData,
        }
    }

    /// Returns a constant polynomial in the extended Lagrange coefficient
    /// basis
    pub fn constant_extended(&self, scalar: F) -> Polynomial<F, ExtendedLagrangeCoeff> {
        Polynomial {
            values: vec![scalar; self.extended_len()],
            _marker: PhantomData,
        }
    }

    /// This takes us from an n-length vector into the coefficient form.
    ///
    /// This function will panic if the provided vector is not the correct
    /// length.
    pub fn lagrange_to_coeff(&self, mut a: Polynomial<F, LagrangeCoeff>) -> Polynomial<F, Coeff> {
        assert_eq!(a.values.len(), 1 << self.k);

        // Perform inverse FFT to obtain the polynomial in coefficient form
        self.ifft(&mut a.values, self.omega_inv, self.k, self.ifft_divisor);

        Polynomial {
            values: a.values,
            _marker: PhantomData,
        }
    }

    /// This takes us from an n-length coefficient vector into a coset of the extended
    /// evaluation domain, rotating by `rotation` if desired.
    pub fn coeff_to_extended(
        &self,
        p: &Polynomial<F, Coeff>,
    ) -> Polynomial<F, ExtendedLagrangeCoeff> {
        assert_eq!(p.values.len(), 1 << self.k);

        let mut a = Vec::with_capacity(self.extended_len());
        a.extend(&p.values);

        self.distribute_powers_zeta(&mut a, true);
        a.resize(self.extended_len(), F::ZERO);
        self.fft_inner(&mut a, self.extended_omega, self.extended_k, false);

        Polynomial {
            values: a,
            _marker: PhantomData,
        }
    }

    /// Rotate the extended domain polynomial over the original domain.
    pub fn rotate_extended(
        &self,
        poly: &Polynomial<F, ExtendedLagrangeCoeff>,
        rotation: Rotation,
    ) -> Polynomial<F, ExtendedLagrangeCoeff> {
        let new_rotation = ((1 << (self.extended_k - self.k)) * rotation.0.abs()) as usize;

        let mut poly = poly.clone();

        if rotation.0 >= 0 {
            poly.values.rotate_left(new_rotation);
        } else {
            poly.values.rotate_right(new_rotation);
        }

        poly
    }

    /// This takes us from the extended evaluation domain and gets us the
    /// quotient polynomial coefficients.
    ///
    /// This function will panic if the provided vector is not the correct
    /// length.
    // TODO/FIXME: caller should be responsible for truncating
    pub fn extended_to_coeff(&self, mut a: Polynomial<F, ExtendedLagrangeCoeff>) -> Vec<F> {
        assert_eq!(a.values.len(), self.extended_len());

        // Inverse FFT
        self.ifft(
            &mut a.values,
            self.extended_omega_inv,
            self.extended_k,
            self.extended_ifft_divisor,
        );

        // Distribute powers to move from coset; opposite from the
        // transformation we performed earlier.
        self.distribute_powers_zeta(&mut a.values, false);

        // Truncate it to match the size of the quotient polynomial; the
        // evaluation domain might be slightly larger than necessary because
        // it always lies on a power-of-two boundary.
        a.values
            .truncate((&self.n * self.quotient_poly_degree) as usize);

        a.values
    }

    /// This divides the polynomial (in the extended domain) by the vanishing
    /// polynomial of the $2^k$ size domain.
    pub fn divide_by_vanishing_poly(
        &self,
        mut a: Polynomial<F, ExtendedLagrangeCoeff>,
    ) -> Polynomial<F, ExtendedLagrangeCoeff> {
        assert_eq!(a.values.len(), self.extended_len());

        // Divide to obtain the quotient polynomial in the coset evaluation
        // domain.
        parallelize(&mut a.values, |h, mut index| {
            for h in h {
                *h *= &self.t_evaluations[index % self.t_evaluations.len()];
                index += 1;
            }
        });

        Polynomial {
            values: a.values,
            _marker: PhantomData,
        }
    }

    /// Given a slice of group elements `[a_0, a_1, a_2, ...]`, this returns
    /// `[a_0, [zeta]a_1, [zeta^2]a_2, a_3, [zeta]a_4, [zeta^2]a_5, a_6, ...]`,
    /// where zeta is a cube root of unity in the multiplicative subgroup with
    /// order (p - 1), i.e. zeta^3 = 1.
    ///
    /// `into_coset` should be set to `true` when moving into the coset,
    /// and `false` when moving out. This toggles the choice of `zeta`.
    fn distribute_powers_zeta(&self, a: &mut [F], into_coset: bool) {
        let coset_powers = if into_coset {
            [self.g_coset, self.g_coset_inv]
        } else {
            [self.g_coset_inv, self.g_coset]
        };
        parallelize(a, |a, mut index| {
            for a in a {
                // Distribute powers to move into/from coset
                let i = index % (coset_powers.len() + 1);
                if i != 0 {
                    *a *= &coset_powers[i - 1];
                }
                index += 1;
            }
        });
    }

    fn ifft(&self, a: &mut Vec<F>, omega_inv: F, log_n: u32, divisor: F) {
        self.fft_inner(a, omega_inv, log_n, true);
        parallelize(a, |a, _| {
            for a in a {
                // Finish iFFT
                *a *= &divisor;
            }
        });
    }

    fn fft_inner(&self, a: &mut Vec<F>, omega: F, log_n: u32, inverse: bool) {
        if get_fft_mode() == 1 {
            let fft_data = if a.len() == self.fft_data.n {
                &self.fft_data
            } else {
                &self.extended_fft_data
            };
            recursive_fft(fft_data, a, inverse);
        } else {
            best_fft(a, omega, log_n);
        }
    }

    /// Get the size of the domain
    pub fn k(&self) -> u32 {
        self.k
    }

    /// Get the size of the extended domain
    pub fn extended_k(&self) -> u32 {
        self.extended_k
    }

    /// Get the size of the extended domain
    pub fn extended_len(&self) -> usize {
        1 << self.extended_k
    }

    /// Get $\omega$, the generator of the $2^k$ order multiplicative subgroup.
    pub fn get_omega(&self) -> F {
        self.omega
    }

    /// Get $\omega^{-1}$, the inverse of the generator of the $2^k$ order
    /// multiplicative subgroup.
    pub fn get_omega_inv(&self) -> F {
        self.omega_inv
    }

    /// Get the generator of the extended domain's multiplicative subgroup.
    pub fn get_extended_omega(&self) -> F {
        self.extended_omega
    }

    /// Multiplies a value by some power of $\omega$, essentially rotating over
    /// the domain.
    pub fn rotate_omega(&self, value: F, rotation: Rotation) -> F {
        let mut point = value;
        if rotation.0 >= 0 {
            point *= &self.get_omega().pow_vartime([rotation.0 as u64]);
        } else {
            point *= &self
                .get_omega_inv()
                .pow_vartime([(rotation.0 as i64).unsigned_abs()]);
        }
        point
    }

    /// Computes evaluations (at the point `x`, where `xn = x^n`) of Lagrange
    /// basis polynomials `l_i(X)` defined such that `l_i(omega^i) = 1` and
    /// `l_i(omega^j) = 0` for all `j != i` at each provided rotation `i`.
    ///
    /// # Implementation
    ///
    /// The polynomial
    ///     $$\prod_{j=0,j \neq i}^{n - 1} (X - \omega^j)$$
    /// has a root at all points in the domain except $\omega^i$, where it evaluates to
    ///     $$\prod_{j=0,j \neq i}^{n - 1} (\omega^i - \omega^j)$$
    /// and so we divide that polynomial by this value to obtain $l_i(X)$. Since
    ///     $$\prod_{j=0,j \neq i}^{n - 1} (X - \omega^j)
    ///       = \frac{X^n - 1}{X - \omega^i}$$
    /// then $l_i(x)$ for some $x$ is evaluated as
    ///     $$\left(\frac{x^n - 1}{x - \omega^i}\right)
    ///       \cdot \left(\frac{1}{\prod_{j=0,j \neq i}^{n - 1} (\omega^i - \omega^j)}\right).$$
    /// We refer to
    ///     $$1 \over \prod_{j=0,j \neq i}^{n - 1} (\omega^i - \omega^j)$$
    /// as the barycentric weight of $\omega^i$.
    ///
    /// We know that for $i = 0$
    ///     $$\frac{1}{\prod_{j=0,j \neq i}^{n - 1} (\omega^i - \omega^j)} = \frac{1}{n}.$$
    ///
    /// If we multiply $(1 / n)$ by $\omega^i$ then we obtain
    ///     $$\frac{1}{\prod_{j=0,j \neq 0}^{n - 1} (\omega^i - \omega^j)}
    ///       = \frac{1}{\prod_{j=0,j \neq i}^{n - 1} (\omega^i - \omega^j)}$$
    /// which is the barycentric weight of $\omega^i$.
    pub fn l_i_range<I: IntoIterator<Item = i32> + Clone>(
        &self,
        x: F,
        xn: F,
        rotations: I,
    ) -> Vec<F> {
        let mut results;
        {
            let rotations = rotations.clone().into_iter();
            results = Vec::with_capacity(rotations.size_hint().1.unwrap_or(0));
            for rotation in rotations {
                let rotation = Rotation(rotation);
                let result = x - self.rotate_omega(F::ONE, rotation);
                results.push(result);
            }
            results.iter_mut().batch_invert();
        }

        let common = (xn - F::ONE) * self.barycentric_weight;
        for (rotation, result) in rotations.into_iter().zip(results.iter_mut()) {
            let rotation = Rotation(rotation);
            *result = self.rotate_omega(*result * common, rotation);
        }

        results
    }

    /// Gets the quotient polynomial's degree (as a multiple of n)
    pub fn get_quotient_poly_degree(&self) -> usize {
        self.quotient_poly_degree as usize
    }

    /// Obtain a pinned version of this evaluation domain; a structure with the
    /// minimal parameters needed to determine the rest of the evaluation
    /// domain.
    pub fn pinned(&self) -> PinnedEvaluationDomain<'_, F> {
        PinnedEvaluationDomain {
            k: &self.k,
            extended_k: &self.extended_k,
            omega: &self.omega,
        }
    }
}

/// Represents the minimal parameters that determine an `EvaluationDomain`.
#[allow(dead_code)]
#[derive(Debug)]
pub struct PinnedEvaluationDomain<'a, F: Field> {
    k: &'a u32,
    extended_k: &'a u32,
    omega: &'a F,
}

#[test]
fn test_rotate() {
    use rand_core::OsRng;

    use crate::arithmetic::eval_polynomial;
    use halo2curves::pasta::pallas::Scalar;

    let domain = EvaluationDomain::<Scalar>::new(1, 3);
    let rng = OsRng;

    let mut poly = domain.empty_lagrange();
    assert_eq!(poly.len(), 8);
    for value in poly.iter_mut() {
        *value = Scalar::random(rng);
    }

    let poly_rotated_cur = poly.rotate(Rotation::cur());
    let poly_rotated_next = poly.rotate(Rotation::next());
    let poly_rotated_prev = poly.rotate(Rotation::prev());

    let poly = domain.lagrange_to_coeff(poly);
    let poly_rotated_cur = domain.lagrange_to_coeff(poly_rotated_cur);
    let poly_rotated_next = domain.lagrange_to_coeff(poly_rotated_next);
    let poly_rotated_prev = domain.lagrange_to_coeff(poly_rotated_prev);

    let x = Scalar::random(rng);

    assert_eq!(
        eval_polynomial(&poly[..], x),
        eval_polynomial(&poly_rotated_cur[..], x)
    );
    assert_eq!(
        eval_polynomial(&poly[..], x * domain.omega),
        eval_polynomial(&poly_rotated_next[..], x)
    );
    assert_eq!(
        eval_polynomial(&poly[..], x * domain.omega_inv),
        eval_polynomial(&poly_rotated_prev[..], x)
    );
}

#[test]
fn test_l_i() {
    use rand_core::OsRng;

    use crate::arithmetic::{eval_polynomial, lagrange_interpolate};
    use halo2curves::pasta::pallas::Scalar;
    let domain = EvaluationDomain::<Scalar>::new(1, 3);

    let mut l = vec![];
    let mut points = vec![];
    for i in 0..8 {
        points.push(domain.omega.pow([i]));
    }
    for i in 0..8 {
        let mut l_i = vec![Scalar::zero(); 8];
        l_i[i] = Scalar::ONE;
        let l_i = lagrange_interpolate(&points[..], &l_i[..]);
        l.push(l_i);
    }

    let x = Scalar::random(OsRng);
    let xn = x.pow([8]);

    let evaluations = domain.l_i_range(x, xn, -7..=7);
    for i in 0..8 {
        assert_eq!(eval_polynomial(&l[i][..], x), evaluations[7 + i]);
        assert_eq!(eval_polynomial(&l[(8 - i) % 8][..], x), evaluations[7 - i]);
    }
}

#[test]
fn test_fft() {
    use crate::arithmetic::{eval_polynomial, lagrange_interpolate};
    use halo2curves::pasta::pallas::Scalar;
    use rand_core::OsRng;

    fn get_degree() -> usize {
        var("DEGREE")
            .unwrap_or_else(|_| "8".to_string())
            .parse()
            .expect("Cannot parse DEGREE env var as usize")
    }
    let k = get_degree() as u32;

    let domain = EvaluationDomain::<Scalar>::new(1, k);
    let n = domain.n as usize;

    let input = vec![Scalar::random(OsRng); n];
    /*let mut input = vec![Scalar::zero(); n];
    for i in 0..n {
        input[i] = Scalar::random(OsRng);
    }*/

    let mut a = input.clone();
    best_fft(&mut a, domain.omega, k);

    let mut b = input.clone();
    recursive_fft(&domain.fft_data, &mut b, false);

    for i in 0..n {
        //println!("{}: {} {}", i, a[i], b[i]);
        assert_eq!(a[i], b[i]);
    }
}<|MERGE_RESOLUTION|>--- conflicted
+++ resolved
@@ -8,16 +8,8 @@
 };
 
 use super::{Coeff, ExtendedLagrangeCoeff, LagrangeCoeff, Polynomial, Rotation};
-<<<<<<< HEAD
-
-use group::{
-    ff::{BatchInvert, Field, PrimeField, WithSmallOrderMulGroup},
-    Group,
-};
-=======
-use ff::WithSmallOrderMulGroup;
-use group::ff::{BatchInvert, Field};
->>>>>>> 7a216561
+
+use group::ff::{BatchInvert, Field, WithSmallOrderMulGroup};
 
 use std::{env::var, marker::PhantomData};
 
