use std::collections::{BTreeMap, HashSet};
use std::fmt::{self, Debug};

use group::ff::Field;

use super::metadata::{DebugColumn, DebugVirtualCell};
use super::MockProver;
use super::{
    metadata,
    util::{self, AnyQuery},
    Region,
};
use crate::dev::metadata::Constraint;
use crate::{
<<<<<<< HEAD
    dev::{AdviceCellValue, CellValue, Instance, Value},
    plonk::{Any, Assigned, Column, ConstraintSystem, Expression, Gate},
    poly::Rotation,
=======
    dev::{Instance, Value},
    plonk::{Any, Column, ConstraintSystem, Expression, Gate},
>>>>>>> 7a216561
};

mod emitter;

/// The location within the circuit at which a particular [`VerifyFailure`] occurred.
#[derive(Debug, PartialEq, Eq, Clone)]
pub enum FailureLocation {
    /// A location inside a region.
    InRegion {
        /// The region in which the failure occurred.
        region: metadata::Region,
        /// The offset (relative to the start of the region) at which the failure
        /// occurred.
        offset: usize,
    },
    /// A location outside of a region.
    OutsideRegion {
        /// The circuit row on which the failure occurred.
        row: usize,
    },
}

impl fmt::Display for FailureLocation {
    fn fmt(&self, f: &mut fmt::Formatter<'_>) -> fmt::Result {
        match self {
            Self::InRegion { region, offset } => write!(f, "in {} at offset {}", region, offset),
            Self::OutsideRegion { row } => {
                write!(f, "outside any region, on row {}", row)
            }
        }
    }
}

impl FailureLocation {
    /// Returns a `DebugColumn` from Column metadata and `&self`.
    pub(super) fn get_debug_column(&self, metadata: metadata::Column) -> DebugColumn {
        match self {
            Self::InRegion { region, .. } => {
                DebugColumn::from((metadata, region.column_annotations.as_ref()))
            }
            _ => DebugColumn::from((metadata, None)),
        }
    }

    pub(super) fn find_expressions<'a, F: Field>(
        cs: &ConstraintSystem<F>,
        regions: &[Region],
        failure_row: usize,
        failure_expressions: impl Iterator<Item = &'a Expression<F>>,
    ) -> Self {
        let failure_columns: HashSet<Column<Any>> = failure_expressions
            .flat_map(|expression| {
                expression.evaluate(
                    &|_| vec![],
                    &|_| panic!("virtual selectors are removed during optimization"),
                    &|query| vec![cs.fixed_queries[query.index.unwrap()].0.into()],
                    &|query| vec![cs.advice_queries[query.index.unwrap()].0.into()],
                    &|query| vec![cs.instance_queries[query.index.unwrap()].0.into()],
                    &|_| vec![],
                    &|a| a,
                    &|mut a, mut b| {
                        a.append(&mut b);
                        a
                    },
                    &|mut a, mut b| {
                        a.append(&mut b);
                        a
                    },
                    &|a, _| a,
                )
            })
            .collect();

        Self::find(regions, failure_row, failure_columns)
    }

    /// Figures out whether the given row and columns overlap an assigned region.
    pub(super) fn find(
        regions: &[Region],
        failure_row: usize,
        failure_columns: HashSet<Column<Any>>,
    ) -> Self {
        regions
            .iter()
            .enumerate()
            .find(|(_, r)| {
                if let Some((start, end)) = r.rows {
                    // We match the region if any input columns overlap, rather than all of
                    // them, because matching complex selector columns is hard. As long as
                    // regions are rectangles, and failures occur due to assignments entirely
                    // within single regions, "any" will be equivalent to "all". If these
                    // assumptions change, we'll start getting bug reports from users :)
                    (start..=end).contains(&failure_row) && !failure_columns.is_disjoint(&r.columns)
                } else {
                    // Zero-area region
                    false
                }
            })
            .map(|(r_i, r)| FailureLocation::InRegion {
                region: (r_i, r.name.clone(), r.annotations.clone()).into(),
                offset: failure_row - r.rows.unwrap().0,
            })
            .unwrap_or_else(|| FailureLocation::OutsideRegion { row: failure_row })
    }
}

/// The reasons why a particular circuit is not satisfied.
#[derive(PartialEq, Eq)]
pub enum VerifyFailure {
    /// A cell used in an active gate was not assigned to.
    CellNotAssigned {
        /// The index of the active gate.
        gate: metadata::Gate,
        /// The region in which this cell should be assigned.
        region: metadata::Region,
        /// The offset (relative to the start of the region) at which the active gate
        /// queries this cell.
        gate_offset: usize,
        /// The column in which this cell should be assigned.
        column: Column<Any>,
        /// The offset (relative to the start of the region) at which this cell should be
        /// assigned. This may be negative (for example, if a selector enables a gate at
        /// offset 0, but the gate uses `Rotation::prev()`).
        offset: isize,
    },
    /// An instance cell used in an active gate was not assigned to.
    InstanceCellNotAssigned {
        /// The index of the active gate.
        gate: metadata::Gate,
        /// The region in which this gate was activated.
        region: metadata::Region,
        /// The offset (relative to the start of the region) at which the active gate
        /// queries this cell.
        gate_offset: usize,
        /// The column in which this cell should be assigned.
        column: Column<Instance>,
        /// The absolute row at which this cell should be assigned.
        row: usize,
    },
    /// A constraint was not satisfied for a particular row.
    ConstraintNotSatisfied {
        /// The polynomial constraint that is not satisfied.
        constraint: metadata::Constraint,
        /// The location at which this constraint is not satisfied.
        ///
        /// `FailureLocation::OutsideRegion` is usually caused by a constraint that does
        /// not contain a selector, and as a result is active on every row.
        location: FailureLocation,
        /// The values of the virtual cells used by this constraint.
        cell_values: Vec<(metadata::VirtualCell, String)>,
    },
    /// A constraint was active on an unusable row, and is likely missing a selector.
    ConstraintPoisoned {
        /// The polynomial constraint that is not satisfied.
        constraint: metadata::Constraint,
    },
    /// A lookup input did not exist in its corresponding table.
    Lookup {
        /// The name of the lookup that is not satisfied.
        name: String,
        /// The index of the lookup that is not satisfied. These indices are assigned in
        /// the order in which `ConstraintSystem::lookup` is called during
        /// `Circuit::configure`.
        lookup_index: usize,
        /// The location at which the lookup is not satisfied.
        ///
        /// `FailureLocation::InRegion` is most common, and may be due to the intentional
        /// use of a lookup (if its inputs are conditional on a complex selector), or an
        /// unintentional lookup constraint that overlaps the region (indicating that the
        /// lookup's inputs should be made conditional).
        ///
        /// `FailureLocation::OutsideRegion` is uncommon, and could mean that:
        /// - The input expressions do not correctly constrain a default value that exists
        ///   in the table when the lookup is not being used.
        /// - The input expressions use a column queried at a non-zero `Rotation`, and the
        ///   lookup is active on a row adjacent to an unrelated region.
        location: FailureLocation,
    },
    /// A shuffle input did not exist in its corresponding map.
    Shuffle {
        /// The name of the lookup that is not satisfied.
        name: String,
        /// The index of the lookup that is not satisfied. These indices are assigned in
        /// the order in which `ConstraintSystem::lookup` is called during
        /// `Circuit::configure`.
        shuffle_index: usize,
        /// The location at which the lookup is not satisfied.
        ///
        /// `FailureLocation::InRegion` is most common, and may be due to the intentional
        /// use of a lookup (if its inputs are conditional on a complex selector), or an
        /// unintentional lookup constraint that overlaps the region (indicating that the
        /// lookup's inputs should be made conditional).
        ///
        /// `FailureLocation::OutsideRegion` is uncommon, and could mean that:
        /// - The input expressions do not correctly constrain a default value that exists
        ///   in the table when the lookup is not being used.
        /// - The input expressions use a column queried at a non-zero `Rotation`, and the
        ///   lookup is active on a row adjacent to an unrelated region.
        location: FailureLocation,
    },
    /// A permutation did not preserve the original value of a cell.
    Permutation {
        /// The column in which this permutation is not satisfied.
        column: metadata::Column,
        /// The location at which the permutation is not satisfied.
        location: FailureLocation,
    },
}

impl fmt::Display for VerifyFailure {
    fn fmt(&self, f: &mut fmt::Formatter<'_>) -> fmt::Result {
        match self {
            Self::CellNotAssigned {
                gate,
                region,
                gate_offset,
                column,
                offset,
            } => {
                write!(
                    f,
                    "{} uses {} at offset {}, which requires cell in column {:?} at offset {} with annotation {:?} to be assigned.",
                    region, gate, gate_offset, column, offset, region.get_column_annotation((*column).into())
                )
            }
            Self::InstanceCellNotAssigned {
                gate,
                region,
                gate_offset,
                column,
                row,
            } => {
                write!(
                    f,
                    "{} uses {} at offset {}, which requires cell in instance column {:?} at row {} to be assigned.",
                    region, gate, gate_offset, column, row
                )
            }
            Self::ConstraintNotSatisfied {
                constraint,
                location,
                cell_values,
            } => {
                writeln!(f, "{} is not satisfied {}", constraint, location)?;
                for (dvc, value) in cell_values.iter().map(|(vc, string)| {
                    let ann_map = match location {
                        FailureLocation::InRegion { region, offset: _ } => {
                            &region.column_annotations
                        }
                        _ => &None,
                    };

                    (DebugVirtualCell::from((vc, ann_map.as_ref())), string)
                }) {
                    writeln!(f, "- {} = {}", dvc, value)?;
                }
                Ok(())
            }
            Self::ConstraintPoisoned { constraint } => {
                write!(
                    f,
                    "{} is active on an unusable row - missing selector?",
                    constraint
                )
            }
            Self::Lookup {
                name,
                lookup_index,
                location,
            } => {
                write!(
                    f,
                    "Lookup {}(index: {}) is not satisfied {}",
                    name, lookup_index, location
                )
            }
            Self::Shuffle {
                name,
                shuffle_index,
                location,
            } => {
                write!(
                    f,
                    "Shuffle {}(index: {}) is not satisfied {}",
                    name, shuffle_index, location
                )
            }
            Self::Permutation { column, location } => {
                write!(
                    f,
                    "Equality constraint not satisfied by cell ({}, {})",
                    location.get_debug_column(*column),
                    location
                )
            }
        }
    }
}

impl Debug for VerifyFailure {
    fn fmt(&self, f: &mut fmt::Formatter<'_>) -> fmt::Result {
        match self {
            VerifyFailure::ConstraintNotSatisfied {
                constraint,
                location,
                cell_values,
            } => {
                #[allow(dead_code)]
                #[derive(Debug)]
                struct ConstraintCaseDebug {
                    constraint: Constraint,
                    location: FailureLocation,
                    cell_values: Vec<(DebugVirtualCell, String)>,
                }

                let ann_map = match location {
                    FailureLocation::InRegion { region, offset: _ } => {
                        region.column_annotations.clone()
                    }
                    _ => None,
                };

                let debug = ConstraintCaseDebug {
                    constraint: constraint.clone(),
                    location: location.clone(),
                    cell_values: cell_values
                        .iter()
                        .map(|(vc, value)| {
                            (
                                DebugVirtualCell::from((vc, ann_map.as_ref())),
                                value.clone(),
                            )
                        })
                        .collect(),
                };

                write!(f, "{:#?}", debug)
            }
            _ => write!(f, "{:#}", self),
        }
    }
}

/// Renders `VerifyFailure::CellNotAssigned`.
///
/// ```text
/// error: cell not assigned
///   Cell layout in region 'Faulty synthesis':
///     | Offset | A0 | A1 |
///     +--------+----+----+
///     |    0   | x0 |    |
///     |    1   |    |  X | <--{ X marks the spot! 🦜
///
///   Gate 'Equality check' (applied at offset 1) queries these cells.
/// ```
fn render_cell_not_assigned<F: Field>(
    gates: &[Gate<F>],
    gate: &metadata::Gate,
    region: &metadata::Region,
    gate_offset: usize,
    column: Column<Any>,
    offset: isize,
) {
    // Collect the necessary rendering information:
    // - The columns involved in this gate.
    // - How many cells are in each column.
    // - The grid of cell values, indexed by rotation.
    let mut columns = BTreeMap::<metadata::Column, usize>::default();
    let mut layout = BTreeMap::<i32, BTreeMap<metadata::Column, _>>::default();
    for (i, cell) in gates[gate.index].queried_cells().iter().enumerate() {
        let cell_column = cell.column.into();
        *columns.entry(cell_column).or_default() += 1;
        layout
            .entry(cell.rotation.0)
            .or_default()
            .entry(cell_column)
            .or_insert_with(|| {
                if cell.column == column && gate_offset as i32 + cell.rotation.0 == offset as i32 {
                    "X".to_string()
                } else {
                    format!("x{}", i)
                }
            });
    }

    eprintln!("error: cell not assigned");
    emitter::render_cell_layout(
        "  ",
        &FailureLocation::InRegion {
            region: region.clone(),
            offset: gate_offset,
        },
        &columns,
        &layout,
        |row_offset, rotation| {
            if (row_offset.unwrap() + rotation) as isize == offset {
                eprint!(" <--{{ X marks the spot! 🦜");
            }
        },
    );
    eprintln!();
    eprintln!(
        "  Gate '{}' (applied at offset {}) queries these cells.",
        gate.name, gate_offset
    );
}

/// Renders `VerifyFailure::ConstraintNotSatisfied`.
///
/// ```text
/// error: constraint not satisfied
///   Cell layout in region 'somewhere':
///     | Offset | A0 |
///     +--------+----+
///     |    0   | x0 | <--{ Gate 'foo' applied here
///     |    1   | x1 |
///
///   Constraint 'bar':
///     x1 + x1 * 0x100 + x1 * 0x10000 + x1 * 0x100_0000 - x0 = 0
///
///   Assigned cell values:
///     x0 = 0x5
///     x1 = 0x5
/// ```
fn render_constraint_not_satisfied<F: Field>(
    gates: &[Gate<F>],
    constraint: &metadata::Constraint,
    location: &FailureLocation,
    cell_values: &[(metadata::VirtualCell, String)],
) {
    // Collect the necessary rendering information:
    // - The columns involved in this constraint.
    // - How many cells are in each column.
    // - The grid of cell values, indexed by rotation.
    let mut columns = BTreeMap::<metadata::Column, usize>::default();
    let mut layout = BTreeMap::<i32, BTreeMap<metadata::Column, _>>::default();
    for (i, (cell, _)) in cell_values.iter().enumerate() {
        *columns.entry(cell.column).or_default() += 1;
        layout
            .entry(cell.rotation)
            .or_default()
            .entry(cell.column)
            .or_insert(format!("x{}", i));
    }

    eprintln!("error: constraint not satisfied");
    emitter::render_cell_layout("  ", location, &columns, &layout, |_, rotation| {
        if rotation == 0 {
            eprint!(" <--{{ Gate '{}' applied here", constraint.gate.name);
        }
    });

    // Print the unsatisfied constraint, in terms of the local variables.
    eprintln!();
    eprintln!("  Constraint '{}':", constraint.name);
    eprintln!(
        "    {} = 0",
        emitter::expression_to_string(
            &gates[constraint.gate.index].polynomials()[constraint.index],
            &layout
        )
    );

    // Print the map from local variables to assigned values.
    eprintln!();
    eprintln!("  Assigned cell values:");
    for (i, (_, value)) in cell_values.iter().enumerate() {
        eprintln!("    x{} = {}", i, value);
    }
}

/// Renders `VerifyFailure::Lookup`.
///
/// ```text
/// error: lookup input does not exist in table
///   (L0) ∉ (F0)
///
///   Lookup inputs:
///     L0 = x1 * x0 + (1 - x1) * 0x2
///     ^
///     | Cell layout in region 'Faulty synthesis':
///     |   | Offset | A0 | F1 |
///     |   +--------+----+----+
///     |   |    1   | x0 | x1 | <--{ Lookup inputs queried here
///     |
///     | Assigned cell values:
///     |   x0 = 0x5
///     |   x1 = 1
/// ```
fn render_lookup<F: Field>(
    prover: &MockProver<F>,
    name: &str,
    lookup_index: usize,
    location: &FailureLocation,
) {
    let n = prover.n as i32;
    let cs = &prover.cs;
    let lookup = &cs.lookups[lookup_index];

    // Get the absolute row on which the lookup's inputs are being queried, so we can
    // fetch the input values.
    let row = match location {
        FailureLocation::InRegion { region, offset } => {
            prover.regions[region.index].rows.unwrap().0 + offset
        }
        FailureLocation::OutsideRegion { row } => *row,
    } as i32;

    // Recover the fixed columns from the table expressions. We don't allow composite
    // expressions for the table side of lookups.
    let lookup_columns = lookup.table_expressions.iter().map(|expr| {
        expr.evaluate(
            &|f| format! {"Const: {:#?}", f},
            &|s| format! {"S{}", s.0},
            &|query| {
                format!(
                    "{:?}",
                    prover
                        .cs
                        .general_column_annotations
                        .get(&metadata::Column::from((Any::Fixed, query.column_index)))
                        .cloned()
                        .unwrap_or_else(|| format!("F{}", query.column_index()))
                )
            },
            &|query| {
                format!(
                    "{:?}",
                    prover
                        .cs
                        .general_column_annotations
                        .get(&metadata::Column::from((Any::advice(), query.column_index)))
                        .cloned()
                        .unwrap_or_else(|| format!("A{}", query.column_index()))
                )
            },
            &|query| {
                format!(
                    "{:?}",
                    prover
                        .cs
                        .general_column_annotations
                        .get(&metadata::Column::from((Any::Instance, query.column_index)))
                        .cloned()
                        .unwrap_or_else(|| format!("I{}", query.column_index()))
                )
            },
            &|challenge| format! {"C{}", challenge.index()},
            &|query| format! {"-{}", query},
            &|a, b| format! {"{} + {}", a,b},
            &|a, b| format! {"{} * {}", a,b},
            &|a, b| format! {"{} * {:?}", a, b},
        )
    });

    fn cell_value<'a, F: Field, Q: Into<AnyQuery> + Copy>(
        load: impl Fn(Q) -> Value<F> + 'a,
    ) -> impl Fn(Q) -> BTreeMap<metadata::VirtualCell, String> + 'a {
        move |query| {
            let AnyQuery {
                column_type,
                column_index,
                rotation,
                ..
            } = query.into();
            Some((
                ((column_type, column_index).into(), rotation.0).into(),
                match load(query) {
                    Value::Real(v) => util::format_value(v),
                    Value::Poison => unreachable!(),
                },
            ))
            .into_iter()
            .collect()
        }
    }

    eprintln!("error: lookup input does not exist in table");
    eprint!("  (");
    for i in 0..lookup.input_expressions.len() {
        eprint!("{}L{}", if i == 0 { "" } else { ", " }, i);
    }

    eprint!(") ∉ (");
    for (i, column) in lookup_columns.enumerate() {
        eprint!("{}{}", if i == 0 { "" } else { ", " }, column);
    }
    eprintln!(")");

    eprintln!();
    eprintln!("  Lookup '{}' inputs:", name);
    let advice = prover
        .advice
        .iter()
        .map(|advice| {
            advice
                .iter()
                .map(|rc| match rc {
                    AdviceCellValue::Assigned(a) => CellValue::Assigned(a.evaluate()),
                    AdviceCellValue::Poison(i) => CellValue::Poison(*i),
                })
                .collect::<Vec<_>>()
        })
        .collect::<Vec<_>>();
    for (i, input) in lookup.input_expressions.iter().enumerate() {
        // Fetch the cell values (since we don't store them in VerifyFailure::Lookup).
        let cell_values = input.evaluate(
            &|_| BTreeMap::default(),
            &|_| panic!("virtual selectors are removed during optimization"),
            &cell_value(&util::load(n, row, &cs.fixed_queries, &prover.fixed)),
            &cell_value(&util::load(n, row, &cs.advice_queries, &advice)),
            &cell_value(&util::load_instance(
                n,
                row,
                &cs.instance_queries,
                &prover.instance,
            )),
            &|_| BTreeMap::default(),
            &|a| a,
            &|mut a, mut b| {
                a.append(&mut b);
                a
            },
            &|mut a, mut b| {
                a.append(&mut b);
                a
            },
            &|a, _| a,
        );

        // Collect the necessary rendering information:
        // - The columns involved in this constraint.
        // - How many cells are in each column.
        // - The grid of cell values, indexed by rotation.
        let mut columns = BTreeMap::<metadata::Column, usize>::default();
        let mut layout = BTreeMap::<i32, BTreeMap<metadata::Column, _>>::default();
        for (i, (cell, _)) in cell_values.iter().enumerate() {
            *columns.entry(cell.column).or_default() += 1;
            layout
                .entry(cell.rotation)
                .or_default()
                .entry(cell.column)
                .or_insert(format!("x{}", i));
        }

        if i != 0 {
            eprintln!();
        }
        eprintln!(
            "    L{} = {}",
            i,
            emitter::expression_to_string(input, &layout)
        );
        eprintln!("    ^");

        emitter::render_cell_layout("    | ", location, &columns, &layout, |_, rotation| {
            if rotation == 0 {
                eprint!(" <--{{ Lookup '{}' inputs queried here", name);
            }
        });

        // Print the map from local variables to assigned values.
        eprintln!("    |");
        eprintln!("    | Assigned cell values:");
        for (i, (_, value)) in cell_values.iter().enumerate() {
            eprintln!("    |   x{} = {}", i, value);
        }
    }
}

fn render_shuffle<F: Field>(
    prover: &MockProver<F>,
    name: &str,
    shuffle_index: usize,
    location: &FailureLocation,
) {
    let n = prover.n as i32;
    let cs = &prover.cs;
    let shuffle = &cs.shuffles[shuffle_index];

    // Get the absolute row on which the shuffle's inputs are being queried, so we can
    // fetch the input values.
    let row = match location {
        FailureLocation::InRegion { region, offset } => {
            prover.regions[region.index].rows.unwrap().0 + offset
        }
        FailureLocation::OutsideRegion { row } => *row,
    } as i32;

    let shuffle_columns = shuffle.shuffle_expressions.iter().map(|expr| {
        expr.evaluate(
            &|f| format! {"Const: {:#?}", f},
            &|s| format! {"S{}", s.0},
            &|query| {
                format!(
                    "{:?}",
                    prover
                        .cs
                        .general_column_annotations
                        .get(&metadata::Column::from((Any::Fixed, query.column_index)))
                        .cloned()
                        .unwrap_or_else(|| format!("F{}", query.column_index()))
                )
            },
            &|query| {
                format!(
                    "{:?}",
                    prover
                        .cs
                        .general_column_annotations
                        .get(&metadata::Column::from((Any::advice(), query.column_index)))
                        .cloned()
                        .unwrap_or_else(|| format!("A{}", query.column_index()))
                )
            },
            &|query| {
                format!(
                    "{:?}",
                    prover
                        .cs
                        .general_column_annotations
                        .get(&metadata::Column::from((Any::Instance, query.column_index)))
                        .cloned()
                        .unwrap_or_else(|| format!("I{}", query.column_index()))
                )
            },
            &|challenge| format! {"C{}", challenge.index()},
            &|query| format! {"-{}", query},
            &|a, b| format! {"{} + {}", a,b},
            &|a, b| format! {"{} * {}", a,b},
            &|a, b| format! {"{} * {:?}", a, b},
        )
    });

    fn cell_value<'a, F: Field, Q: Into<AnyQuery> + Copy>(
        load: impl Fn(Q) -> Value<F> + 'a,
    ) -> impl Fn(Q) -> BTreeMap<metadata::VirtualCell, String> + 'a {
        move |query| {
            let AnyQuery {
                column_type,
                column_index,
                rotation,
                ..
            } = query.into();
            Some((
                ((column_type, column_index).into(), rotation.0).into(),
                match load(query) {
                    Value::Real(v) => util::format_value(v),
                    Value::Poison => unreachable!(),
                },
            ))
            .into_iter()
            .collect()
        }
    }

    eprintln!("error: input does not exist in shuffle");
    eprint!("  (");
    for i in 0..shuffle.input_expressions.len() {
        eprint!("{}L{}", if i == 0 { "" } else { ", " }, i);
    }
    eprint!(") <-> (");
    for (i, column) in shuffle_columns.enumerate() {
        eprint!("{}{}", if i == 0 { "" } else { ", " }, column);
    }
    eprintln!(")");

    eprintln!();
    eprintln!("  Shuffle '{}' inputs:", name);
    let advice = prover
        .advice
        .iter()
        .map(|advice| {
            advice
                .iter()
                .map(|rc| match rc {
                    AdviceCellValue::Assigned(a) => CellValue::Assigned(a.evaluate()),
                    AdviceCellValue::Poison(i) => CellValue::Poison(*i),
                })
                .collect::<Vec<_>>()
        })
        .collect::<Vec<_>>();
    for (i, input) in shuffle.input_expressions.iter().enumerate() {
        // Fetch the cell values (since we don't store them in VerifyFailure::Shuffle).
        let cell_values = input.evaluate(
            &|_| BTreeMap::default(),
            &|_| panic!("virtual selectors are removed during optimization"),
            &cell_value(&util::load(n, row, &cs.fixed_queries, &prover.fixed)),
            &cell_value(&util::load(n, row, &cs.advice_queries, &advice)),
            &cell_value(&util::load_instance(
                n,
                row,
                &cs.instance_queries,
                &prover.instance,
            )),
            &|_| BTreeMap::default(),
            &|a| a,
            &|mut a, mut b| {
                a.append(&mut b);
                a
            },
            &|mut a, mut b| {
                a.append(&mut b);
                a
            },
            &|a, _| a,
        );

        // Collect the necessary rendering information:
        // - The columns involved in this constraint.
        // - How many cells are in each column.
        // - The grid of cell values, indexed by rotation.
        let mut columns = BTreeMap::<metadata::Column, usize>::default();
        let mut layout = BTreeMap::<i32, BTreeMap<metadata::Column, _>>::default();
        for (i, (cell, _)) in cell_values.iter().enumerate() {
            *columns.entry(cell.column).or_default() += 1;
            layout
                .entry(cell.rotation)
                .or_default()
                .entry(cell.column)
                .or_insert(format!("x{}", i));
        }

        if i != 0 {
            eprintln!();
        }
        eprintln!(
            "    Sh{} = {}",
            i,
            emitter::expression_to_string(input, &layout)
        );
        eprintln!("    ^");

        emitter::render_cell_layout("    | ", location, &columns, &layout, |_, rotation| {
            if rotation == 0 {
                eprint!(" <--{{ Shuffle '{}' inputs queried here", name);
            }
        });

        // Print the map from local variables to assigned values.
        eprintln!("    |");
        eprintln!("    | Assigned cell values:");
        for (i, (_, value)) in cell_values.iter().enumerate() {
            eprintln!("    |   x{} = {}", i, value);
        }
    }
}

impl VerifyFailure {
    /// Emits this failure in pretty-printed format to stderr.
    pub(super) fn emit<F: Field>(&self, prover: &MockProver<F>) {
        match self {
            Self::CellNotAssigned {
                gate,
                region,
                gate_offset,
                column,
                offset,
            } => render_cell_not_assigned(
                &prover.cs.gates,
                gate,
                region,
                *gate_offset,
                *column,
                *offset,
            ),
            Self::ConstraintNotSatisfied {
                constraint,
                location,
                cell_values,
            } => {
                render_constraint_not_satisfied(&prover.cs.gates, constraint, location, cell_values)
            }
            Self::Lookup {
                name,
                lookup_index,
                location,
            } => render_lookup(prover, name, *lookup_index, location),
            Self::Shuffle {
                name,
                shuffle_index,
                location,
            } => render_shuffle(prover, name, *shuffle_index, location),
            _ => eprintln!("{}", self),
        }
    }
}<|MERGE_RESOLUTION|>--- conflicted
+++ resolved
@@ -12,14 +12,8 @@
 };
 use crate::dev::metadata::Constraint;
 use crate::{
-<<<<<<< HEAD
     dev::{AdviceCellValue, CellValue, Instance, Value},
-    plonk::{Any, Assigned, Column, ConstraintSystem, Expression, Gate},
-    poly::Rotation,
-=======
-    dev::{Instance, Value},
     plonk::{Any, Column, ConstraintSystem, Expression, Gate},
->>>>>>> 7a216561
 };
 
 mod emitter;
