use ff::Field;
use plotters::{
    coord::Shift,
    prelude::{DrawingArea, DrawingAreaErrorKind, DrawingBackend},
};
use std::collections::HashSet;
use std::ops::Range;

use crate::{
    circuit::layouter::RegionColumn,
    dev::cost::Layout,
    plonk::{Any, Circuit, Column, ConstraintSystem, FloorPlanner},
};

/// Graphical renderer for circuit layouts.
///
/// Cells that have been assigned to by the circuit will be shaded. If any cells are
/// assigned to more than once (which is usually a mistake), they will be shaded darker
/// than the surrounding cells.
///
/// # Examples
///
/// ```ignore
/// use halo2_proofs::dev::CircuitLayout;
/// use plotters::prelude::*;
///
/// let drawing_area = BitMapBackend::new("example-circuit-layout.png", (1024, 768))
///     .into_drawing_area();
/// drawing_area.fill(WHITE).unwrap();
/// let drawing_area = drawing_area
///     .titled("Example Circuit Layout", ("sans-serif", 60))
///     .unwrap();
///
/// let circuit = MyCircuit::default();
/// let k = 5; // Suitable size for MyCircuit
/// CircuitLayout::default().render(k, &circuit, &drawing_area).unwrap();
/// ```
#[derive(Debug, Default)]
pub struct CircuitLayout {
    hide_labels: bool,
    mark_equality_cells: bool,
    show_equality_constraints: bool,
    view_width: Option<Range<usize>>,
    view_height: Option<Range<usize>>,
}

impl CircuitLayout {
    /// Sets the visibility of region labels.
    ///
    /// The default is to show labels.
    pub fn show_labels(mut self, show: bool) -> Self {
        self.hide_labels = !show;
        self
    }

    /// Marks cells involved in equality constraints, in red.
    ///
    /// The default is to not mark these cells.
    pub fn mark_equality_cells(mut self, show: bool) -> Self {
        self.mark_equality_cells = show;
        self
    }

    /// Draws red lines between equality-constrained cells.
    ///
    /// The default is to not show these, as they can get _very_ messy.
    pub fn show_equality_constraints(mut self, show: bool) -> Self {
        self.show_equality_constraints = show;
        self
    }

    /// Sets the view width for this layout, as a number of columns.
    pub fn view_width(mut self, width: Range<usize>) -> Self {
        self.view_width = Some(width);
        self
    }

    /// Sets the view height for this layout, as a number of rows.
    pub fn view_height(mut self, height: Range<usize>) -> Self {
        self.view_height = Some(height);
        self
    }

    /// Renders the given circuit on the given drawing area.
    pub fn render<F: Field, ConcreteCircuit: Circuit<F>, DB: DrawingBackend>(
        self,
        k: u32,
        circuit: &ConcreteCircuit,
        drawing_area: &DrawingArea<DB, Shift>,
    ) -> Result<(), DrawingAreaErrorKind<DB::ErrorType>> {
        use plotters::coord::types::RangedCoordusize;
        use plotters::prelude::*;

        let n = 1 << k;
        // Collect the layout details.
        let mut cs = ConstraintSystem::default();
        #[cfg(feature = "circuit-params")]
        let config = ConcreteCircuit::configure_with_params(&mut cs, circuit.params());
        #[cfg(not(feature = "circuit-params"))]
        let config = ConcreteCircuit::configure(&mut cs);
        let mut layout = Layout::new(k, n, cs.num_selectors);
        ConcreteCircuit::FloorPlanner::synthesize(
            &mut layout,
            circuit,
            config,
            cs.constants.clone(),
        )
        .unwrap();
        let (cs, selector_polys) = cs.compress_selectors(layout.selectors);
        let non_selector_fixed_columns = cs.num_fixed_columns - selector_polys.len();

        // Figure out what order to render the columns in.
        // TODO: For now, just render them in the order they were configured.
        let total_columns = cs.num_instance_columns + cs.num_advice_columns + cs.num_fixed_columns;
        let column_index = |cs: &ConstraintSystem<F>, column: RegionColumn| {
            let column: Column<Any> = match column {
                RegionColumn::Column(col) => col,
                RegionColumn::Selector(selector) => cs.selector_map[selector.0].into(),
            };
            column.index()
                + match column.column_type() {
                    Any::Instance => 0,
                    Any::Advice(_) => cs.num_instance_columns,
                    Any::Fixed => cs.num_instance_columns + cs.num_advice_columns,
                }
        };

        let view_width = self.view_width.unwrap_or(0..total_columns);
        let view_height = self.view_height.unwrap_or(0..n);
        let view_bottom = view_height.end;

        // Prepare the grid layout. We render a red background for advice columns, white for
        // instance columns, and blue for fixed columns (with a darker blue for selectors).
        let root =
            drawing_area.apply_coord_spec(Cartesian2d::<RangedCoordusize, RangedCoordusize>::new(
                view_width,
                view_height,
                drawing_area.get_pixel_range(),
            ));
        root.draw(&Rectangle::new(
            [(0, 0), (total_columns, view_bottom)],
            ShapeStyle::from(&WHITE).filled(),
        ))?;
        root.draw(&Rectangle::new(
            [
                (cs.num_instance_columns, 0),
                (cs.num_instance_columns + cs.num_advice_columns, view_bottom),
            ],
            ShapeStyle::from(&RED.mix(0.2)).filled(),
        ))?;
        root.draw(&Rectangle::new(
            [
                (cs.num_instance_columns + cs.num_advice_columns, 0),
                (total_columns, view_bottom),
            ],
            ShapeStyle::from(&BLUE.mix(0.2)).filled(),
        ))?;
        {
            root.draw(&Rectangle::new(
                [
                    (
                        cs.num_instance_columns
                            + cs.num_advice_columns
                            + non_selector_fixed_columns,
                        0,
                    ),
                    (total_columns, view_bottom),
                ],
                ShapeStyle::from(&BLUE.mix(0.1)).filled(),
            ))?;
        }

        // Mark the unusable rows of the circuit.
        let usable_rows = n - (cs.blinding_factors() + 1);
        if view_bottom > usable_rows {
            root.draw(&Rectangle::new(
                [(0, usable_rows), (total_columns, view_bottom)],
                ShapeStyle::from(&RED.mix(0.4)).filled(),
            ))?;
        }

        root.draw(&Rectangle::new(
            [(0, 0), (total_columns, view_bottom)],
            BLACK,
        ))?;

        let draw_region = |root: &DrawingArea<_, _>, top_left, bottom_right| {
            root.draw(&Rectangle::new(
                [top_left, bottom_right],
                ShapeStyle::from(&WHITE).filled(),
            ))?;
            root.draw(&Rectangle::new(
                [top_left, bottom_right],
                ShapeStyle::from(&RED.mix(0.2)).filled(),
            ))?;
            root.draw(&Rectangle::new(
                [top_left, bottom_right],
                ShapeStyle::from(&GREEN.mix(0.2)).filled(),
            ))?;
            root.draw(&Rectangle::new([top_left, bottom_right], BLACK))?;
            Ok(())
        };

        let draw_cell = |root: &DrawingArea<_, _>, column, row| {
            root.draw(&Rectangle::new(
                [(column, row), (column + 1, row + 1)],
                ShapeStyle::from(&BLACK.mix(0.1)).filled(),
            ))
        };

        // Render the regions!
        let mut labels = if self.hide_labels { None } else { Some(vec![]) };
        for region in &layout.regions {
            if let Some(offset) = region.offset {
                // Sort the region's columns according to the defined ordering.
                let mut columns: Vec<_> = region.columns.iter().cloned().collect();
                columns.sort_unstable_by_key(|a| column_index(&cs, *a));

                // Render contiguous parts of the same region as a single box.
                let mut width = None;
                for column in columns {
                    let column = column_index(&cs, column);
                    match width {
                        Some((start, end)) if end == column => width = Some((start, end + 1)),
                        Some((start, end)) => {
                            draw_region(&root, (start, offset), (end, offset + region.rows))?;
                            if let Some(labels) = &mut labels {
                                labels.push((region.name.clone(), (start, offset)));
                            }
                            width = Some((column, column + 1));
                        }
                        None => width = Some((column, column + 1)),
                    }
                }

                // Render the last part of the region.
                if let Some((start, end)) = width {
                    draw_region(&root, (start, offset), (end, offset + region.rows))?;
                    if let Some(labels) = &mut labels {
                        labels.push((region.name.clone(), (start, offset)));
                    }
                }
            }
        }

        // Darken the cells of the region that have been assigned to.
        for region in layout.regions {
            for (column, row) in region.cells {
                draw_cell(&root, column_index(&cs, column), row)?;
            }
        }

        // Darken any loose cells that have been assigned to.
        for (column, row) in layout.loose_cells {
            draw_cell(&root, column_index(&cs, column), row)?;
        }

        // Mark equality-constrained cells.
        if self.mark_equality_cells {
            let mut cells = HashSet::new();
            for (l_col, l_row, r_col, r_row) in &layout.equality {
                let l_col = column_index(&cs, (*l_col).into());
                let r_col = column_index(&cs, (*r_col).into());

                // Deduplicate cells.
                cells.insert((l_col, *l_row));
                cells.insert((r_col, *r_row));
            }

            for (col, row) in cells {
                root.draw(&Rectangle::new(
                    [(col, row), (col + 1, row + 1)],
                    ShapeStyle::from(&RED.mix(0.5)).filled(),
                ))?;
            }
        }

        // Draw lines between equality-constrained cells.
        if self.show_equality_constraints {
            for (l_col, l_row, r_col, r_row) in &layout.equality {
                let l_col = column_index(&cs, (*l_col).into());
                let r_col = column_index(&cs, (*r_col).into());
                root.draw(&PathElement::new(
                    [(l_col, *l_row), (r_col, *r_row)],
                    ShapeStyle::from(&RED),
                ))?;
            }
        }

        // Add a line showing the total used rows.
        root.draw(&PathElement::new(
            [(0, layout.total_rows), (total_columns, layout.total_rows)],
            ShapeStyle::from(&BLACK),
        ))?;

        // Render labels last, on top of everything else.
        if let Some(labels) = labels {
            for (label, top_left) in labels {
                root.draw(
                    &(EmptyElement::at(top_left)
                        + Text::new(label, (10, 10), ("sans-serif", 15.0).into_font())),
                )?;
            }
            root.draw(
                &(EmptyElement::at((0, layout.total_rows))
                    + Text::new(
                        format!("{} used rows", layout.total_rows),
                        (10, 10),
                        ("sans-serif", 15.0).into_font(),
                    )),
            )?;
            root.draw(
                &(EmptyElement::at((0, usable_rows))
                    + Text::new(
                        format!("{} usable rows", usable_rows),
                        (10, 10),
                        ("sans-serif", 15.0).into_font(),
                    )),
            )?;
        }
        Ok(())
    }
<<<<<<< HEAD
}

#[derive(Debug)]
struct Region {
    /// The name of the region. Not required to be unique.
    name: String,
    /// The columns used by this region.
    columns: HashSet<RegionColumn>,
    /// The row that this region starts on, if known.
    offset: Option<usize>,
    /// The number of rows that this region takes up.
    rows: usize,
    /// The cells assigned in this region. We store this as a `Vec` so that if any cells
    /// are double-assigned, they will be visibly darker.
    cells: Vec<(RegionColumn, usize)>,
}

#[derive(Default)]
struct Layout {
    k: u32,
    regions: Vec<Region>,
    current_region: Option<usize>,
    total_rows: usize,
    /// Any cells assigned outside of a region. We store this as a `Vec` so that if any
    /// cells are double-assigned, they will be visibly darker.
    loose_cells: Vec<(RegionColumn, usize)>,
    /// Pairs of cells between which we have equality constraints.
    equality: Vec<(Column<Any>, usize, Column<Any>, usize)>,
    /// Selector assignments used for optimization pass
    selectors: Vec<Vec<bool>>,
}

impl crate::dev::SyncDeps for Layout {}

impl Layout {
    fn new(k: u32, n: usize, num_selectors: usize) -> Self {
        Layout {
            k,
            regions: vec![],
            current_region: None,
            total_rows: 0,
            /// Any cells assigned outside of a region. We store this as a `Vec` so that if any
            /// cells are double-assigned, they will be visibly darker.
            loose_cells: vec![],
            /// Pairs of cells between which we have equality constraints.
            equality: vec![],
            /// Selector assignments used for optimization pass
            selectors: vec![vec![false; n]; num_selectors],
        }
    }

    fn update(&mut self, column: RegionColumn, row: usize) {
        self.total_rows = cmp::max(self.total_rows, row + 1);

        if let Some(region) = self.current_region {
            let region = &mut self.regions[region];
            region.columns.insert(column);

            // The region offset is the earliest row assigned to.
            let mut offset = region.offset.unwrap_or(row);
            if row < offset {
                // The first row assigned was not at offset 0 within the region.
                region.rows += offset - row;
                offset = row;
            }
            // The number of rows in this region is the gap between the earliest and
            // latest rows assigned.
            region.rows = cmp::max(region.rows, row - offset + 1);
            region.offset = Some(offset);

            region.cells.push((column, row));
        } else {
            self.loose_cells.push((column, row));
        }
    }
}

impl<F: Field> Assignment<F> for Layout {
    fn enter_region<NR, N>(&mut self, name_fn: N)
    where
        NR: Into<String>,
        N: FnOnce() -> NR,
    {
        assert!(self.current_region.is_none());
        self.current_region = Some(self.regions.len());
        self.regions.push(Region {
            name: name_fn().into(),
            columns: HashSet::default(),
            offset: None,
            rows: 0,
            cells: vec![],
        })
    }

    fn exit_region(&mut self) {
        assert!(self.current_region.is_some());
        self.current_region = None;
    }

    fn enable_selector<A, AR>(&mut self, _: A, selector: &Selector, row: usize) -> Result<(), Error>
    where
        A: FnOnce() -> AR,
        AR: Into<String>,
    {
        if let Some(cell) = self.selectors[selector.0].get_mut(row) {
            *cell = true;
        } else {
            return Err(Error::not_enough_rows_available(self.k));
        }

        self.update((*selector).into(), row);
        Ok(())
    }

    fn query_instance(&self, _: Column<Instance>, _: usize) -> Result<Value<F>, Error> {
        Ok(Value::unknown())
    }

    fn assign_advice<'v>(
        &mut self,
        column: Column<Advice>,
        row: usize,
        _: Value<Assigned<F>>,
    ) -> Value<&'v Assigned<F>> {
        self.update(Column::<Any>::from(column).into(), row);
        Value::unknown()
    }

    fn assign_fixed(&mut self, column: Column<Fixed>, row: usize, _: Assigned<F>) {
        self.update(Column::<Any>::from(column).into(), row);
    }

    fn copy(&mut self, l_col: Column<Any>, l_row: usize, r_col: Column<Any>, r_row: usize) {
        self.equality.push((l_col, l_row, r_col, r_row));
    }

    fn fill_from_row(
        &mut self,
        _: Column<Fixed>,
        _: usize,
        _: Value<Assigned<F>>,
    ) -> Result<(), Error> {
        Ok(())
    }

    fn get_challenge(&self, _: Challenge) -> Value<F> {
        Value::unknown()
    }

    fn annotate_column<A, AR>(&mut self, _annotation: A, _column: Column<Any>)
    where
        A: FnOnce() -> AR,
        AR: Into<String>,
    {
        // Do nothing
    }

    fn push_namespace<NR, N>(&mut self, _: N)
    where
        NR: Into<String>,
        N: FnOnce() -> NR,
    {
        // Do nothing; we don't care about namespaces in this context.
    }

    fn pop_namespace(&mut self, _: Option<String>) {
        // Do nothing; we don't care about namespaces in this context.
    }
=======
>>>>>>> 7a216561
}<|MERGE_RESOLUTION|>--- conflicted
+++ resolved
@@ -320,175 +320,4 @@
         }
         Ok(())
     }
-<<<<<<< HEAD
-}
-
-#[derive(Debug)]
-struct Region {
-    /// The name of the region. Not required to be unique.
-    name: String,
-    /// The columns used by this region.
-    columns: HashSet<RegionColumn>,
-    /// The row that this region starts on, if known.
-    offset: Option<usize>,
-    /// The number of rows that this region takes up.
-    rows: usize,
-    /// The cells assigned in this region. We store this as a `Vec` so that if any cells
-    /// are double-assigned, they will be visibly darker.
-    cells: Vec<(RegionColumn, usize)>,
-}
-
-#[derive(Default)]
-struct Layout {
-    k: u32,
-    regions: Vec<Region>,
-    current_region: Option<usize>,
-    total_rows: usize,
-    /// Any cells assigned outside of a region. We store this as a `Vec` so that if any
-    /// cells are double-assigned, they will be visibly darker.
-    loose_cells: Vec<(RegionColumn, usize)>,
-    /// Pairs of cells between which we have equality constraints.
-    equality: Vec<(Column<Any>, usize, Column<Any>, usize)>,
-    /// Selector assignments used for optimization pass
-    selectors: Vec<Vec<bool>>,
-}
-
-impl crate::dev::SyncDeps for Layout {}
-
-impl Layout {
-    fn new(k: u32, n: usize, num_selectors: usize) -> Self {
-        Layout {
-            k,
-            regions: vec![],
-            current_region: None,
-            total_rows: 0,
-            /// Any cells assigned outside of a region. We store this as a `Vec` so that if any
-            /// cells are double-assigned, they will be visibly darker.
-            loose_cells: vec![],
-            /// Pairs of cells between which we have equality constraints.
-            equality: vec![],
-            /// Selector assignments used for optimization pass
-            selectors: vec![vec![false; n]; num_selectors],
-        }
-    }
-
-    fn update(&mut self, column: RegionColumn, row: usize) {
-        self.total_rows = cmp::max(self.total_rows, row + 1);
-
-        if let Some(region) = self.current_region {
-            let region = &mut self.regions[region];
-            region.columns.insert(column);
-
-            // The region offset is the earliest row assigned to.
-            let mut offset = region.offset.unwrap_or(row);
-            if row < offset {
-                // The first row assigned was not at offset 0 within the region.
-                region.rows += offset - row;
-                offset = row;
-            }
-            // The number of rows in this region is the gap between the earliest and
-            // latest rows assigned.
-            region.rows = cmp::max(region.rows, row - offset + 1);
-            region.offset = Some(offset);
-
-            region.cells.push((column, row));
-        } else {
-            self.loose_cells.push((column, row));
-        }
-    }
-}
-
-impl<F: Field> Assignment<F> for Layout {
-    fn enter_region<NR, N>(&mut self, name_fn: N)
-    where
-        NR: Into<String>,
-        N: FnOnce() -> NR,
-    {
-        assert!(self.current_region.is_none());
-        self.current_region = Some(self.regions.len());
-        self.regions.push(Region {
-            name: name_fn().into(),
-            columns: HashSet::default(),
-            offset: None,
-            rows: 0,
-            cells: vec![],
-        })
-    }
-
-    fn exit_region(&mut self) {
-        assert!(self.current_region.is_some());
-        self.current_region = None;
-    }
-
-    fn enable_selector<A, AR>(&mut self, _: A, selector: &Selector, row: usize) -> Result<(), Error>
-    where
-        A: FnOnce() -> AR,
-        AR: Into<String>,
-    {
-        if let Some(cell) = self.selectors[selector.0].get_mut(row) {
-            *cell = true;
-        } else {
-            return Err(Error::not_enough_rows_available(self.k));
-        }
-
-        self.update((*selector).into(), row);
-        Ok(())
-    }
-
-    fn query_instance(&self, _: Column<Instance>, _: usize) -> Result<Value<F>, Error> {
-        Ok(Value::unknown())
-    }
-
-    fn assign_advice<'v>(
-        &mut self,
-        column: Column<Advice>,
-        row: usize,
-        _: Value<Assigned<F>>,
-    ) -> Value<&'v Assigned<F>> {
-        self.update(Column::<Any>::from(column).into(), row);
-        Value::unknown()
-    }
-
-    fn assign_fixed(&mut self, column: Column<Fixed>, row: usize, _: Assigned<F>) {
-        self.update(Column::<Any>::from(column).into(), row);
-    }
-
-    fn copy(&mut self, l_col: Column<Any>, l_row: usize, r_col: Column<Any>, r_row: usize) {
-        self.equality.push((l_col, l_row, r_col, r_row));
-    }
-
-    fn fill_from_row(
-        &mut self,
-        _: Column<Fixed>,
-        _: usize,
-        _: Value<Assigned<F>>,
-    ) -> Result<(), Error> {
-        Ok(())
-    }
-
-    fn get_challenge(&self, _: Challenge) -> Value<F> {
-        Value::unknown()
-    }
-
-    fn annotate_column<A, AR>(&mut self, _annotation: A, _column: Column<Any>)
-    where
-        A: FnOnce() -> AR,
-        AR: Into<String>,
-    {
-        // Do nothing
-    }
-
-    fn push_namespace<NR, N>(&mut self, _: N)
-    where
-        NR: Into<String>,
-        N: FnOnce() -> NR,
-    {
-        // Do nothing; we don't care about namespaces in this context.
-    }
-
-    fn pop_namespace(&mut self, _: Option<String>) {
-        // Do nothing; we don't care about namespaces in this context.
-    }
-=======
->>>>>>> 7a216561
 }