--- conflicted
+++ resolved
@@ -1,25 +1,14 @@
-<<<<<<< HEAD
 #[cfg(feature = "profile")]
 use ark_std::{end_timer, start_timer};
-use ff::{Field, FromUniformBytes, PrimeField, WithSmallOrderMulGroup};
-=======
-use ff::{Field, FromUniformBytes, WithSmallOrderMulGroup};
->>>>>>> 7a216561
+use ff::{Field, WithSmallOrderMulGroup};
 use group::Curve;
 use rand_core::RngCore;
-use std::collections::BTreeSet;
-<<<<<<< HEAD
-use std::env::var;
+
 use std::hash::Hash;
 use std::marker::PhantomData;
 use std::ops::RangeTo;
-use std::rc::Rc;
-use std::sync::atomic::AtomicUsize;
-use std::{collections::HashMap, iter, mem, sync::atomic::Ordering};
-=======
-use std::ops::RangeTo;
+
 use std::{collections::HashMap, iter};
->>>>>>> 7a216561
 
 use super::{
     circuit::{
@@ -44,7 +33,6 @@
     poly::batch_invert_assigned,
     transcript::{EncodedChallenge, TranscriptWrite},
 };
-use group::prime::PrimeCurveAffine;
 
 /// This creates a proof for the provided `circuit` when given the public
 /// parameters `params` and the proving key [`ProvingKey`] that was
@@ -163,20 +151,6 @@
         _marker: PhantomData<(P, E)>,
     }
 
-<<<<<<< HEAD
-    impl<'params, 'a, 'b, F, Scheme, P, C, E, R, T> SyncDeps
-        for WitnessCollection<'params, 'a, 'b, Scheme, P, C, E, R, T>
-    where
-        F: Field,
-        Scheme: CommitmentScheme<Curve = C>,
-        P: Prover<'params, Scheme>,
-        C: CurveAffine<ScalarExt = F>,
-        E: EncodedChallenge<C>,
-        R: RngCore,
-        T: TranscriptWrite<C, E>,
-    {
-    }
-
     impl<'params, 'a, 'b, F, Scheme, P, C, E, R, T> Assignment<F>
         for WitnessCollection<'params, 'a, 'b, Scheme, P, C, E, R, T>
     where
@@ -188,9 +162,6 @@
         R: RngCore,
         T: TranscriptWrite<C, E>,
     {
-=======
-    impl<'a, F: Field> Assignment<F> for WitnessCollection<'a, F> {
->>>>>>> 7a216561
         fn enter_region<NR, N>(&mut self, _: N)
         where
             NR: Into<String>,
@@ -820,7 +791,6 @@
     #[cfg(feature = "profile")]
     let multiopen_time = start_timer!(|| "Phase 5: multiopen");
     let prover = P::new(params);
-<<<<<<< HEAD
     #[allow(clippy::let_and_return)]
     let multiopen_res = prover
         .create_proof(&mut rng, transcript, instances)
@@ -828,10 +798,6 @@
     #[cfg(feature = "profile")]
     end_timer!(multiopen_time);
     multiopen_res
-=======
-    prover
-        .create_proof(rng, transcript, instances)
-        .map_err(|_| Error::ConstraintSystemFailure)
 }
 
 #[test]
@@ -898,5 +864,4 @@
         &mut transcript,
     )
     .expect("proof generation should not fail");
->>>>>>> 7a216561
 }