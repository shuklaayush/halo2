--- conflicted
+++ resolved
@@ -275,11 +275,6 @@
         )
     }
 
-<<<<<<< HEAD
-    fn assign_advice<'b, 'v>(
-        &'b mut self,
-        // annotation: &'v (dyn Fn() -> String + 'v),
-=======
     fn name_column<'v>(
         &'v mut self,
         annotation: &'v (dyn Fn() -> String + 'v),
@@ -288,10 +283,9 @@
         self.layouter.cs.annotate_column(annotation, column);
     }
 
-    fn assign_advice<'v>(
-        &'v mut self,
-        annotation: &'v (dyn Fn() -> String + 'v),
->>>>>>> c85ab013
+    fn assign_advice<'b, 'v>(
+        &'b mut self,
+        // annotation: &'v (dyn Fn() -> String + 'v),
         column: Column<Advice>,
         offset: usize,
         to: Value<Assigned<F>>, // &'v mut (dyn FnMut() -> Value<Assigned<F>> + 'v),
