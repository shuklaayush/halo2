--- conflicted
+++ resolved
@@ -1,4 +1,4 @@
-use std::cmp;
+
 use std::fmt;
 use std::marker::PhantomData;
 
@@ -8,9 +8,9 @@
 use crate::circuit::AssignedCell;
 use crate::{
     circuit::{
-        layouter::{RegionColumn, RegionLayouter, RegionShape, SyncDeps, TableLayouter},
+        layouter::{RegionColumn, RegionLayouter, SyncDeps, TableLayouter},
         table_layouter::{compute_table_lengths, SimpleTableLayouter},
-        Cell, Layouter, Region, RegionIndex, RegionStart, Table, Value,
+        Cell, Layouter, Region, RegionIndex, Table, Value,
     },
     plonk::{
         Advice, Any, Assigned, Assignment, Challenge, Circuit, Column, Error, Fixed, FloorPlanner,
@@ -336,11 +336,6 @@
         Ok((cell, value))
     }
 
-<<<<<<< HEAD
-    fn assign_fixed(
-        &mut self,
-        // annotation: &'v (dyn Fn() -> String + 'v),
-=======
     fn instance_value(
         &mut self,
         instance: Column<Instance>,
@@ -349,10 +344,9 @@
         self.layouter.cs.query_instance(instance, row)
     }
 
-    fn assign_fixed<'v>(
-        &'v mut self,
-        annotation: &'v (dyn Fn() -> String + 'v),
->>>>>>> 7a216561
+    fn assign_fixed(
+        &mut self,
+        // annotation: &'v (dyn Fn() -> String + 'v),
         column: Column<Fixed>,
         offset: usize,
         to: Assigned<F>,
@@ -392,91 +386,6 @@
     }
 }
 
-<<<<<<< HEAD
-/// The default value to fill a table column with.
-///
-/// - The outer `Option` tracks whether the value in row 0 of the table column has been
-///   assigned yet. This will always be `Some` once a valid table has been completely
-///   assigned.
-/// - The inner `Value` tracks whether the underlying `Assignment` is evaluating
-///   witnesses or not.
-type DefaultTableValue<F> = Option<Value<Assigned<F>>>;
-
-/// A table layouter that can be used to assign values to a table.
-pub struct SimpleTableLayouter<'r, 'a, F: Field, CS: Assignment<F> + 'a> {
-    cs: &'a mut CS,
-    used_columns: &'r [TableColumn],
-    /// maps from a fixed column to a pair (default value, vector saying which rows are assigned)
-    pub default_and_assigned: FxHashMap<TableColumn, (DefaultTableValue<F>, Vec<bool>)>,
-}
-
-impl<'r, 'a, F: Field, CS: Assignment<F> + 'a> fmt::Debug for SimpleTableLayouter<'r, 'a, F, CS> {
-    fn fmt(&self, f: &mut fmt::Formatter<'_>) -> fmt::Result {
-        f.debug_struct("SimpleTableLayouter")
-            .field("used_columns", &self.used_columns)
-            .field("default_and_assigned", &self.default_and_assigned)
-            .finish()
-    }
-}
-
-impl<'r, 'a, F: Field, CS: Assignment<F> + 'a> SimpleTableLayouter<'r, 'a, F, CS> {
-    /// Returns a new SimpleTableLayouter
-    pub fn new(cs: &'a mut CS, used_columns: &'r [TableColumn]) -> Self {
-        SimpleTableLayouter {
-            cs,
-            used_columns,
-            default_and_assigned: FxHashMap::default(),
-        }
-    }
-}
-
-impl<'r, 'a, F: Field, CS: Assignment<F> + 'a> TableLayouter<F>
-    for SimpleTableLayouter<'r, 'a, F, CS>
-{
-    fn assign_cell<'v>(
-        &'v mut self,
-        _: &'v (dyn Fn() -> String + 'v),
-        column: TableColumn,
-        offset: usize,
-        to: &'v mut (dyn FnMut() -> Value<Assigned<F>> + 'v),
-    ) -> Result<(), Error> {
-        if self.used_columns.contains(&column) {
-            return Err(Error::Synthesis); // TODO better error
-        }
-
-        let entry = self.default_and_assigned.entry(column).or_default();
-
-        let value;
-        self.cs.assign_fixed(
-            // annotation,
-            column.inner(),
-            offset, // tables are always assigned starting at row 0
-            {
-                let res = to();
-                value = res;
-                res.assign()?
-            },
-        );
-
-        match (entry.0.is_none(), offset) {
-            // Use the value at offset 0 as the default value for this table column.
-            (true, 0) => entry.0 = Some(value),
-            // Since there is already an existing default value for this table column,
-            // the caller should not be attempting to assign another value at offset 0.
-            (false, 0) => return Err(Error::Synthesis), // TODO better error
-            _ => (),
-        }
-        if entry.1.len() <= offset {
-            entry.1.resize(offset + 1, false);
-        }
-        entry.1[offset] = true;
-
-        Ok(())
-    }
-}
-
-=======
->>>>>>> 7a216561
 #[cfg(test)]
 mod tests {
     use halo2curves::pasta::vesta;
